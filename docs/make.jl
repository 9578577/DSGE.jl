--- conflicted
+++ resolved
@@ -17,11 +17,8 @@
                      "Implementation Details"                 => "implementation_details.md",
                      "Solving the Model"                      => "solving.md",
                      "Estimating the Model"                   => "estimation.md",
-<<<<<<< HEAD
                      "Forecasting"                            => "forecast.md",
                      "Computing Means and Bands"              => "means_bands.md",
-=======
->>>>>>> 1478b659
                      "Algorithms"                             => "algorithms.md",
                      "Contributing to DSGE.jl"                => "contributing.md",
                      "MATLAB to Julia Transition: Estimation" => "MatlabToJuliaTransition.md",
