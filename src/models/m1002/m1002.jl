"""
```
Model1002{T} <: AbstractModel{T}
```

The `Model1002` type defines the structure of Model1002 (same as
Model997 but uses longrate without adjusting for term premia.)

### Fields

#### Parameters and Steady-States
* `parameters::Vector{AbstractParameter}`: Vector of all time-invariant model parameters.

* `steady_state::Vector`: Model steady-state values, computed as a function of elements of
  `parameters`.

* `keys::Dict{Symbol,Int}`: Maps human-readable names for all model parameters and
  steady-states to their indices in `parameters` and `steady_state`.

#### Inputs to Measurement and Equilibrium Condition Equations

The following fields are dictionaries that map human-readible names to row and column
indices in the matrix representations of of the measurement equation and equilibrium
conditions.

* `endogenous_states::Dict{Symbol,Int}`: Maps each state to a column in the measurement and
  equilibrium condition matrices.

* `exogenous_shocks::Dict{Symbol,Int}`: Maps each shock to a column in the measurement and
  equilibrium condition matrices.

* `expected_shocks::Dict{Symbol,Int}`: Maps each expected shock to a column in the
  measurement and equilibrium condition matrices.

* `equilibrium_conditions::Dict{Symbol,Int}`: Maps each equlibrium condition to a row in the
  model's equilibrium condition matrices.

* `endogenous_states_augmented::Dict{Symbol,Int}`: Maps lagged states to their columns in
  the measurement and equilibrium condition equations. These are added after Gensys solves the
  model.

* `observables::Dict{Symbol,Int}`: Maps each observable to a row in the model's measurement
  equation matrices.

#### Model Specifications and Settings

* `spec::AbstractString`: The model specification identifier, \"m1002\", cached here for
  filepath computation.

* `subspec::AbstractString`: The model subspecification number, indicating that some
  parameters from the original model spec (\"ss0\") are initialized differently. Cached here for
  filepath computation.

* `settings::Dict{Symbol,Setting}`: Settings/flags that affect computation without changing
  the economic or mathematical setup of the model.

* `test_settings::Dict{Symbol,Setting}`: Settings/flags for testing mode

#### Other Fields

* `rng::MersenneTwister`: Random number generator. Can be is seeded to ensure
  reproducibility in algorithms that involve randomness (such as Metropolis-Hastings).

* `testing::Bool`: Indicates whether the model is in testing mode. If `true`, settings from
  `m.test_settings` are used in place of those in `m.settings`.

* `observable_mappings::OrderedDict{Symbol, Observable}`: An ordered
  dictionary mapping the names of observables to `Observable` objects,
  which store the series used to construct the observable and the
  transformations applied to convert the data to model units and back
  to reported units.
"""
type Model1002{T} <: AbstractModel{T}
    parameters::ParameterVector{T}                  # vector of all time-invariant model parameters
    steady_state::ParameterVector{T}                # model steady-state values
    keys::Dict{Symbol,Int}                          # human-readable names for all the model
                                                    # parameters and steady-n_states

    endogenous_states::Dict{Symbol,Int}             # these fields used to create matrices in the
    exogenous_shocks::Dict{Symbol,Int}              # measurement and equilibrium condition equations.
    expected_shocks::Dict{Symbol,Int}               #
    equilibrium_conditions::Dict{Symbol,Int}        #
    endogenous_states_augmented::Dict{Symbol,Int}   #
    observables::Dict{Symbol,Int}                   #

    spec::ASCIIString                               # Model specification number (eg "m1002")
    subspec::ASCIIString                            # Model subspecification (eg "ss0")
    settings::Dict{Symbol,Setting}                  # Settings/flags for computation
    test_settings::Dict{Symbol,Setting}             # Settings/flags for testing mode
    rng::MersenneTwister                            # Random number generator
    testing::Bool                                   # Whether we are in testing mode or not

    observable_mappings::OrderedDict{Symbol, Observable}
end


description(m::Model1002) = "FRBNY DSGE Model m1002, $(m.subspec)."

"""
`init_model_indices!(m::Model1002)`

Arguments:
`m:: Model1002`: a model object

Description:
Initializes indices for all of `m`'s states, shocks, and equilibrium conditions.
"""
function init_model_indices!(m::Model1002)
    # Endogenous states
    endogenous_states = [[
        :y_t, :c_t, :i_t, :qk_t, :k_t, :kbar_t, :u_t, :rk_t, :Rktil_t, :n_t, :mc_t,
        :π_t, :μ_ω_t, :w_t, :L_t, :R_t, :g_t, :b_t, :μ_t, :z_t, :λ_f_t, :λ_f_t1,
        :λ_w_t, :λ_w_t1, :rm_t, :σ_ω_t, :μ_e_t, :γ_t, :π_star_t, :Ec_t, :Eqk_t, :Ei_t,
        :Eπ_t, :EL_t, :Erk_t, :Ew_t, :ERtil_k_t, :ERktil_f_t, :y_f_t, :c_f_t, :i_f_t, :qk_f_t, :k_f_t,
        :kbar_f_t, :u_f_t, :rk_f_t, :w_f_t, :L_f_t, :r_f_t, :Ec_f_t, :Eqk_f_t, :Ei_f_t,
        :EL_f_t,  :ztil_t, :π_t1, :π_t2, :π_a_t, :R_t1, :zp_t, :Ez_t, :rktil_f_t, :n_f_t];
        [symbol("rm_tl$i") for i = 1:n_anticipated_shocks(m)]]

    # Exogenous shocks
    exogenous_shocks = [[
        :g_sh, :b_sh, :μ_sh, :z_sh, :λ_f_sh, :λ_w_sh, :rm_sh, :σ_ω_sh, :μ_e_sh,
        :γ_sh, :π_star_sh, :lr_sh, :zp_sh, :tfp_sh, :gdpdef_sh, :corepce_sh, :gdp_sh, :gdi_sh];
        [symbol("rm_shl$i") for i = 1:n_anticipated_shocks(m)]]

    # Expectations shocks
    expected_shocks = [
        :Ec_sh, :Eqk_sh, :Ei_sh, :Eπ_sh, :EL_sh, :Erk_sh, :Ew_sh, :ERktil_sh, :Ec_f_sh,
        :Eqk_f_sh, :Ei_f_sh, :EL_f_sh, :Erktil_f_sh]

    # Equilibrium conditions
    equilibrium_conditions = [[
        :eq_euler, :eq_inv, :eq_capval, :eq_spread, :eq_nevol, :eq_output, :eq_caputl, :eq_capsrv, :eq_capev,
        :eq_mkupp, :eq_phlps, :eq_caprnt, :eq_msub, :eq_wage, :eq_mp, :eq_res, :eq_g, :eq_b, :eq_μ, :eq_z,
        :eq_λ_f, :eq_λ_w, :eq_rm, :eq_σ_ω, :eq_μ_e, :eq_γ, :eq_λ_f1, :eq_λ_w1, :eq_Ec,
        :eq_Eqk, :eq_Ei, :eq_Eπ, :eq_EL, :eq_Erk, :eq_Ew, :eq_ERktil, :eq_euler_f, :eq_inv_f,
        :eq_capval_f, :eq_output_f, :eq_caputl_f, :eq_capsrv_f, :eq_capev_f, :eq_mkupp_f,
        :eq_caprnt_f, :eq_msub_f, :eq_res_f, :eq_Ec_f, :eq_Eqk_f, :eq_Ei_f, :eq_EL_f,
        :eq_ztil, :eq_π_star, :eq_π1, :eq_π2, :eq_π_a, :eq_Rt1, :eq_zp, :eq_Ez, :eq_spread_f,:eq_nevol_f,  :eq_Erktil_f];
        [symbol("eq_rml$i") for i=1:n_anticipated_shocks(m)]]

    # Additional states added after solving model
    # Lagged states and observables measurement error
    endogenous_states_augmented = [
        :y_t1, :c_t1, :i_t1, :w_t1, :π_t1_dup, :L_t1, :u_t1, :Et_π_t, :lr_t, :tfp_t, :e_gdpdef_t,
        :e_corepce_t, :e_gdp_t, :e_gdi_t, :e_gdp_t1, :e_gdi_t1]

    # Measurement equation observables
    observables = keys(m.observable_mappings)

    for (i,k) in enumerate(endogenous_states);           m.endogenous_states[k]           = i end
    for (i,k) in enumerate(exogenous_shocks);            m.exogenous_shocks[k]            = i end
    for (i,k) in enumerate(expected_shocks);             m.expected_shocks[k]             = i end
    for (i,k) in enumerate(equilibrium_conditions);      m.equilibrium_conditions[k]      = i end
    for (i,k) in enumerate(endogenous_states);           m.endogenous_states[k]           = i end
    for (i,k) in enumerate(endogenous_states_augmented); m.endogenous_states_augmented[k] = i+length(endogenous_states) end
    for (i,k) in enumerate(observables);                 m.observables[k]                 = i end
end


function Model1002(subspec::AbstractString="ss2";
                  custom_settings::Dict{Symbol, Setting} = Dict{Symbol, Setting}(),
                  testing = false)

    # Model-specific specifications
    spec               = split(basename(@__FILE__),'.')[1]
    subspec            = subspec
    settings           = Dict{Symbol,Setting}()
    test_settings      = Dict{Symbol,Setting}()
    rng                = MersenneTwister(0)
<<<<<<< HEAD
=======
    testing            = false
>>>>>>> 1478b659

    # Initialize empty model
    m = Model1002{Float64}(
            # model parameters and steady state values
            Vector{AbstractParameter{Float64}}(), Vector{Float64}(), Dict{Symbol,Int}(),

            # model indices
            Dict{Symbol,Int}(), Dict{Symbol,Int}(), Dict{Symbol,Int}(), Dict{Symbol,Int}(), Dict{Symbol,Int}(), Dict{Symbol,Int}(),

            spec,
            subspec,
            settings,
            test_settings,
            rng,
            testing,
            Dict{Symbol,Observable}())

    # Set settings
    settings_m1002!(m)
    default_test_settings!(m)

    for custom_setting in values(custom_settings)
        m <= custom_setting
    end

    # Set observable transformations
    init_observable_mappings!(m)

    # Initialize parameters
    init_parameters!(m)

    init_model_indices!(m)
    init_subspec!(m)
    steadystate!(m)
    return m
end


"""
```
init_parameters!(m::Model1002)
```

Initializes the model's parameters, as well as empty values for the steady-state
parameters (in preparation for `steadystate!(m)` being called to initialize
those).
"""
function init_parameters!(m::Model1002)
    m <= parameter(:α, 0.1596, (1e-5, 0.999), (1e-5, 0.999), DSGE.SquareRoot(), Normal(0.30, 0.05), fixed=false,
                   description="α: Capital elasticity in the intermediate goods sector's production function (also known as the capital share).",
                   tex_label="\\alpha")

    m <= parameter(:ζ_p, 0.8940, (1e-5, 0.999), (1e-5, 0.999), DSGE.SquareRoot(), BetaAlt(0.5, 0.1), fixed=false,
                   description="ζ_p: The Calvo parameter. In every period, intermediate goods producers optimize prices with probability (1-ζ_p). With probability ζ_p, prices are adjusted according to a weighted average of the previous period's inflation (π_t1) and steady-state inflation (π_star).",
                   tex_label="\\zeta_p")

    m <= parameter(:ι_p, 0.1865, (1e-5, 0.999), (1e-5, 0.999), DSGE.SquareRoot(), BetaAlt(0.5, 0.15), fixed=false,
                   description="ι_p: The weight attributed to last period's inflation in price indexation. (1-ι_p) is the weight attributed to steady-state inflation.",
                   tex_label="\\iota_p")

    m <= parameter(:δ, 0.025, fixed=true,
                   description="δ: The capital depreciation rate.",
                   tex_label="\\delta" )

    m <= parameter(:Upsilon, 1.000, (0., 10.), (1e-5, 0.), DSGE.Exponential(), GammaAlt(1., 0.5), fixed=true,
                   description="Υ: The trend evolution of the price of investment goods relative to consumption goods. Set equal to 1.",
                   tex_label="\\Upsilon")

    m <= parameter(:Φ, 1.1066, (1., 10.), (1.00, 10.00), DSGE.Exponential(), Normal(1.25, 0.12), fixed=false,
                   description="Φ: Fixed costs.",
                   tex_label="\\Phi_p")

    m <= parameter(:S′′, 2.7314, (-15., 15.), (-15., 15.), DSGE.Untransformed(), Normal(4., 1.5), fixed=false,
                   description="S'': The second derivative of households' cost of adjusting investment.",
                   tex_label="S''")

    m <= parameter(:h, 0.5347, (1e-5, 0.999), (1e-5, 0.999), DSGE.SquareRoot(), BetaAlt(0.7, 0.1), fixed=false,
                   description="h: Consumption habit persistence.",
                   tex_label="h")

    m <= parameter(:ppsi, 0.6862, (1e-5, 0.999), (1e-5, 0.999), DSGE.SquareRoot(), BetaAlt(0.5, 0.15), fixed=false,
                   description="ppsi: Utilization costs.",
                   tex_label="\\psi")

    m <= parameter(:ν_l, 2.5975, (1e-5, 10.), (1e-5, 10.), DSGE.Exponential(), Normal(2, 0.75), fixed=false,
                   description="ν_l: The coefficient of relative risk aversion on the labor term of households' utility function.",
                   tex_label="\\nu_l")

    m <= parameter(:ζ_w, 0.9291, (1e-5, 0.999), (1e-5, 0.999), DSGE.SquareRoot(), BetaAlt(0.5, 0.1), fixed=false,
                   description="ζ_w: (1-ζ_w) is the probability with which households can freely choose wages in each period. With probability ζ_w, wages increase at a geometrically weighted average of the steady state rate of wage increases and last period's productivity times last period's inflation.",
                   tex_label="\\zeta_w")

    m <= parameter(:ι_w, 0.2992, (1e-5, 0.999), (1e-5, 0.999), DSGE.SquareRoot(), BetaAlt(0.5, 0.15), fixed=false,
                   description="ι_w: The weight attributed to last period's wage in wage indexation. (1-ι_w) is the weight attributed to steady-state wages.",
                   tex_label="\\iota_w")

    m <= parameter(:λ_w, 1.5000, fixed=true,
                   description="λ_w: The wage markup, which affects the elasticity of substitution between differentiated labor services.",
                   tex_label="\\lambda_w")

    m <= parameter(:β, 0.1402, (1e-5, 10.), (1e-5, 10.), DSGE.Exponential(), GammaAlt(0.25, 0.1), fixed=false,
                   scaling = x -> 1/(1 + x/100),
                   description="β: Discount rate.",
                   tex_label="100(\\beta^{-1} - 1)")

    m <= parameter(:ψ1, 1.3679, (1e-5, 10.), (1e-5, 10.00), DSGE.Exponential(), Normal(1.5, 0.25), fixed=false,
                   description="ψ₁: Weight on inflation gap in monetary policy rule.",
                   tex_label="\\psi_1")

    m <= parameter(:ψ2, 0.0388, (-0.5, 0.5), (-0.5, 0.5), DSGE.Untransformed(), Normal(0.12, 0.05), fixed=false,
                   description="ψ₂: Weight on output gap in monetary policy rule.",
                   tex_label="\\psi_2")

    m <= parameter(:ψ3, 0.2464, (-0.5, 0.5), (-0.5, 0.5), DSGE.Untransformed(), Normal(0.12, 0.05), fixed=false,
                   description="ψ₃: Weight on rate of change of output gap in the monetary policy rule.",
                   tex_label="\\psi_3")

    m <= parameter(:π_star, 0.5000, (1e-5, 10.), (1e-5, 10.), DSGE.Exponential(), GammaAlt(0.75, 0.4), fixed=true,
                   scaling = x -> 1 + x/100,
                   description="π_star: The steady-state rate of inflation.",
                   tex_label="\\pi_*")

    m <= parameter(:σ_c, 0.8719, (1e-5, 10.), (1e-5, 10.), DSGE.Exponential(), Normal(1.5, 0.37), fixed=false,
                   description="σ_c: Coefficient of relative risk aversion.",
                   tex_label="\\sigma_{c}")

    m <= parameter(:ρ, 0.7126, (1e-5, 0.999), (1e-5, 0.999), DSGE.SquareRoot(), BetaAlt(0.75, 0.10), fixed=false,
                   description="ρ: The degree of inertia in the monetary policy rule.",
                   tex_label="\\rho_R")

    m <= parameter(:ϵ_p, 10.000, fixed=true,
                   description="ϵ_p: Curvature parameter in the Kimball aggregator for prices.",
                   tex_label="\\epsilon_{p}")

    m <= parameter(:ϵ_w, 10.000, fixed=true,
                   description="ϵ_w: Curvature parameter in the Kimball aggregator for wages.",
                   tex_label="\\epsilon_{w}")


    # financial frictions parameters
    m <= parameter(:Fω, 0.0300, (1e-5, 0.99999), (1e-5, 0.99), DSGE.SquareRoot(), BetaAlt(0.03, 0.01), fixed=true,
                   scaling = x -> 1 - (1-x)^0.25,
                   description="F(ω): The cumulative distribution function of ω (idiosyncratic iid shock that increases or decreases entrepreneurs' capital).",
                   tex_label="F(\\bar{\\omega})")

    m <= parameter(:spr, 1.7444, (0., 100.), (1e-5, 0.), DSGE.Exponential(), GammaAlt(2., 0.1), fixed=false,
                   scaling = x -> (1 + x/100)^0.25,
                   description="spr_*: Steady-state level of spread.",
                   tex_label="SP_*")

    m <= parameter(:ζ_spb, 0.0559, (1e-5, 0.99999), (1e-5, 0.99), DSGE.SquareRoot(), BetaAlt(0.05, 0.005), fixed=false,
                   description="ζ_spb: The elasticity of the expected exess return on capital (or 'spread') with respect to leverage.",
                   tex_label="\\zeta_{sp,b}")

    m <= parameter(:γ_star, 0.9900, (1e-5, 0.99999), (1e-5, 0.99), DSGE.SquareRoot(), BetaAlt(0.99, 0.002), fixed=true,
                   description="γ_star: Fraction of entrepreneurs who survive and continue operating for another period.",
                   tex_label="\\gamma_*")

    # exogenous processes - level
    m <= parameter(:γ, 0.3673, (-5.0, 5.0), (-5., 5.), DSGE.Untransformed(), Normal(0.4, 0.1), fixed=false,
                   scaling = x -> x/100,
                   description="γ: The log of the steady-state growth rate of technology.",
                   tex_label="100\\gamma")

    m <= parameter(:Lmean, -45.9364, (-1000., 1000.), (-1e3, 1e3), DSGE.Untransformed(), Normal(-45., 5.), fixed=false,
                   description="Lmean: Mean level of hours.",
                   tex_label="\\bar{L}")

    m <= parameter(:g_star, 0.1800, fixed=true,
                   description="g_star: 1 - (c_star + i_star)/y_star.",
                   tex_label="g_*")

    # exogenous processes - autocorrelation
    m <= parameter(:ρ_g, 0.9863, (1e-5, 0.999), (1e-5, 0.999), DSGE.SquareRoot(), BetaAlt(0.5, 0.2), fixed=false,
                   description="ρ_g: AR(1) coefficient in the government spending process.",
                   tex_label="\\rho_g")

    m <= parameter(:ρ_b, 0.9410, (1e-5, 0.999), (1e-5, 0.999), DSGE.SquareRoot(), BetaAlt(0.5, 0.2), fixed=false,
                   description="ρ_b: AR(1) coefficient in the intertemporal preference shifter process.",
                   tex_label="\\rho_b")

    m <= parameter(:ρ_μ, 0.8735, (1e-5, 0.999), (1e-5, 0.999), DSGE.SquareRoot(), BetaAlt(0.5, 0.2), fixed=false,
                   description="ρ_μ: AR(1) coefficient in capital adjustment cost process.",
                   tex_label="\\rho_{\\mu}")

    m <= parameter(:ρ_z, 0.9446, (1e-5, 0.999), (1e-5, 0.999), DSGE.SquareRoot(), BetaAlt(0.5, 0.2), fixed=false,
                   description="ρ_z: AR(1) coefficient in the technology process.",
                   tex_label="\\rho_z")

    m <= parameter(:ρ_λ_f, 0.8827, (1e-5, 0.999), (1e-5, 0.999), DSGE.SquareRoot(), BetaAlt(0.5, 0.2), fixed=false,
                   description="ρ_λ_f: AR(1) coefficient in the price mark-up shock process.",
                   tex_label="\\rho_{\\lambda_f}")

    m <= parameter(:ρ_λ_w, 0.3884, (1e-5, 0.999), (1e-5, 0.999), DSGE.SquareRoot(), BetaAlt(0.5, 0.2), fixed=false,
                   description="ρ_λ_w: AR(1) coefficient in the wage mark-up shock process.",
                   tex_label="\\rho_{\\lambda_w}")

    #monetary policy shock - see eqcond
    m <= parameter(:ρ_rm, 0.2135, (1e-5, 0.999), (1e-5, 0.999), DSGE.SquareRoot(), BetaAlt(0.5, 0.2), fixed=false,
                   description="ρ_rm: AR(1) coefficient in the monetary policy shock process.",
                   tex_label="\\rho_{r^m}")

    m <= parameter(:ρ_σ_w, 0.9898, (1e-5, 0.99999), (1e-5, 0.99), DSGE.SquareRoot(), BetaAlt(0.75, 0.15), fixed=false,
                   description="ρ_σ_w: The standard deviation of entrepreneurs' capital productivity follows an exogenous process with mean ρ_σ_w. Innovations to the process are called _spread shocks_.",
                   tex_label="\\rho_{\\sigma_\\omega}")

    m <= parameter(:ρ_μ_e, 0.7500, (1e-5, 0.99999), (1e-5, 0.99), DSGE.SquareRoot(), BetaAlt(0.75, 0.15), fixed=true,
                   description="ρ_μ_e: AR(1) coefficient in the exogenous bankruptcy cost process.",
                   tex_label="\\rho_{\\mu_e}")

    m <= parameter(:ρ_γ, 0.7500, (1e-5, 0.99999), (1e-5, 0.99), DSGE.SquareRoot(), BetaAlt(0.75, 0.15), fixed=true,
                   description="ρ_γ: AR(1) coefficient in the process describing the fraction of entrepreneurs surviving period t.",
                   tex_label="\\rho_{\\gamma}")

    m <= parameter(:ρ_π_star, 0.9900, (1e-5, 0.999), (1e-5, 0.999), DSGE.SquareRoot(), BetaAlt(0.5, 0.2), fixed=true,
                   description="ρ_π_star: AR(1) coefficient in the time-varying inflation target process.",
                   tex_label="\\rho_{\\pi_*}")

    m <= parameter(:ρ_lr, 0.6936, (1e-5, 0.999), (1e-5, 0.999), DSGE.SquareRoot(), BetaAlt(0.5, 0.2), fixed=false,
                   tex_label="\\rho_{10y}")

    m <= parameter(:ρ_z_p, 0.8910, (1e-5, 0.999), (1e-5, 0.999), DSGE.SquareRoot(), BetaAlt(0.5, 0.2), fixed=false,
                   description="ρ_z_p: AR(1) coefficient in the process describing the permanent component of productivity.",
                   tex_label="\\rho_{z^p}")
    m <= parameter(:ρ_tfp, 0.1953, (1e-5, 0.999), (1e-5, 0.999), DSGE.SquareRoot(), BetaAlt(0.5, 0.2), fixed=false,
                   tex_label="\\rho_{tfp}")

    m <= parameter(:ρ_gdpdef, 0.5379, (1e-5, 0.999), (1e-5, 0.999), DSGE.SquareRoot(), BetaAlt(0.5, 0.2), fixed=false,
                   tex_label="\\rho_{gdpdef}")

    m <= parameter(:ρ_corepce, 0.2320, (1e-5, 0.999), (1e-5, 0.999), DSGE.SquareRoot(), BetaAlt(0.5, 0.2), fixed=false,
                   tex_label="\\rho_{pce}")

    m <= parameter(:ρ_gdp, 0., (-0.999, 0.999), (-0.999, 0.999), DSGE.SquareRoot(), Normal(0.0, 0.2), fixed=false,
                   tex_label="\\rho_{gdp}")

    m <= parameter(:ρ_gdi, 0., (-0.999, 0.999), (-0.999, 0.999), DSGE.SquareRoot(), Normal(0.0, 0.2), fixed=false,
                   tex_label="\\rho_{gdi}")

    m <= parameter(:ρ_gdpvar, 0., (-0.999, 0.999), (-0.999, 0.999), DSGE.SquareRoot(), Normal(0.0, 0.4), fixed=false,
                   tex_label="\\varrho_{gdp}")

    m <= parameter(:me_level, 1., (-0.999, 0.999), (-0.999, 0.999), DSGE.Untransformed(), Normal(0.0, 0.4), fixed=true,
                   description="me_level: Indicator of cointegration of GDP and GDI.",
                   tex_label="\\mathcal{C}_{me}")

    # exogenous processes - standard deviation
    m <= parameter(:σ_g, 2.5230, (1e-8, 5.), (1e-8, 5.), DSGE.Exponential(), DSGE.RootInverseGamma(2., 0.10), fixed=false,
                   description="σ_g: The standard deviation of the government spending process.",
                   tex_label="\\sigma_{g}")

    m <= parameter(:σ_b, 0.0292, (1e-8, 5.), (1e-8, 5.), DSGE.Exponential(), DSGE.RootInverseGamma(2., 0.10), fixed=false,
                   description="σ_b: The standard deviation of the intertemporal preference shifter process.",
                   tex_label="\\sigma_{b}")

    m <= parameter(:σ_μ, 0.4559, (1e-8, 5.), (1e-8, 5.), DSGE.Exponential(), DSGE.RootInverseGamma(2., 0.10), fixed=false,
                   description="σ_μ: The standard deviation of the exogenous marginal efficiency of investment shock process.",
                   tex_label="\\sigma_{\\mu}")

    m <= parameter(:σ_z, 0.6742, (1e-8, 5.), (1e-8, 5.), DSGE.Exponential(), DSGE.RootInverseGamma(2., 0.10), fixed=false,
                   description="σ_z: The standard deviation of the process describing the stationary component of productivity.",
                   tex_label="\\sigma_{z}")

    m <= parameter(:σ_λ_f, 0.1314, (1e-8, 5.), (1e-8, 5.), DSGE.Exponential(), DSGE.RootInverseGamma(2., 0.10), fixed=false,
                   description="σ_λ_f: The mean of the process that generates the price elasticity of the composite good. Specifically, the elasticity is (1+λ_{f,t})/(λ_{f_t}).",
                   tex_label="\\sigma_{\\lambda_f}")

    m <= parameter(:σ_λ_w, 0.3864, (1e-8, 5.), (1e-8, 5.), DSGE.Exponential(), DSGE.RootInverseGamma(2., 0.10), fixed=false,
                   tex_label="\\sigma_{\\lambda_w}")

    m <= parameter(:σ_r_m, 0.2380, (1e-8, 5.), (1e-8, 5.), DSGE.Exponential(), DSGE.RootInverseGamma(2., 0.10), fixed=false,
                   description="σ_r_m: The standard deviation of the monetary policy shock.",
                   tex_label="\\sigma_{r^m}")

    m <= parameter(:σ_σ_ω, 0.0428, (1e-7,100.), (1e-5, 0.), DSGE.Exponential(), DSGE.RootInverseGamma(4., 0.05), fixed=false,
                   description="σ_σ_ω: The standard deviation of entrepreneurs' capital productivity follows an exogenous process with standard deviation σ_σ_ω.",
                   tex_label="\\sigma_{\\sigma_\\omega}")

    m <= parameter(:σ_μ_e, 0.0000, (1e-7,100.), (1e-5, 0.), DSGE.Exponential(), DSGE.RootInverseGamma(4., 0.05), fixed=true,
                   description="σ_μ_e: Exogenous bankrupcy costs follow an exogenous process with standard deviation σ_μ_e.",
                   tex_label="\\sigma_{\\mu_e}")

    m <= parameter(:σ_γ, 0.0000, (1e-7,100.), (1e-5, 0.), DSGE.Exponential(), DSGE.RootInverseGamma(4., 0.01), fixed=true,
                   description="σ_γ: The fraction of entrepreneurs surviving period t follows an exogenous process with standard deviation σ_γ.",
                   tex_label="\\sigma_{\\gamma}")

    m <= parameter(:σ_π_star, 0.0269, (1e-8, 5.), (1e-8, 5.), DSGE.Exponential(), DSGE.RootInverseGamma(6., 0.03), fixed=false,
                   description="σ_π_star: The standard deviation of the inflation target.",
                   tex_label="\\sigma_{\\pi_*}")

    m <= parameter(:σ_lr, 0.1766, (1e-8,10.), (1e-8, 5.), DSGE.Exponential(), DSGE.RootInverseGamma(2., 0.75), fixed=false,
                   tex_label="\\sigma_{10y}")

    m <= parameter(:σ_z_p, 0.1662, (1e-8, 5.), (1e-8, 5.), DSGE.Exponential(), DSGE.RootInverseGamma(2., 0.10), fixed=false,
                   description="σ_z_p: The standard deviation of the shock to the permanent component of productivity.",
                   tex_label="\\sigma_{z^p}")

    m <= parameter(:σ_tfp, 0.9391, (1e-8, 5.), (1e-8, 5.), DSGE.Exponential(), DSGE.RootInverseGamma(2., 0.10), fixed=false,
                   tex_label="\\sigma_{tfp}")

    m <= parameter(:σ_gdpdef, 0.1575, (1e-8, 5.), (1e-8, 5.), DSGE.Exponential(), DSGE.RootInverseGamma(2., 0.10), fixed=false,
                   tex_label="\\sigma_{gdpdef}")

    m <= parameter(:σ_corepce, 0.0999, (1e-8, 5.),(1e-8, 5.),DSGE.Exponential(),DSGE.RootInverseGamma(2., 0.10),
                   fixed=false,
                   tex_label="\\sigma_{pce}")

    m <= parameter(:σ_gdp, 0.1, (1e-8, 5.),(1e-8, 5.),DSGE.Exponential(),DSGE.RootInverseGamma(2., 0.10),
                   fixed=false,
                   tex_label="\\sigma_{gdp}")

    m <= parameter(:σ_gdi, 0.1, (1e-8, 5.),(1e-8, 5.),DSGE.Exponential(),DSGE.RootInverseGamma(2., 0.10),
                   fixed=false,
                   tex_label="\\sigma_{gdi}")

    # standard deviations of the anticipated policy shocks
    for i = 1:DSGE.n_anticipated_shocks_padding(m)
        if i < 13
            m <= parameter(symbol("σ_r_m$i"), .2, (1e-7, 100.), (1e-5, 0.), DSGE.Exponential(), DSGE.RootInverseGamma(4., .2), fixed=false,
                           tex_label=@sprintf("\\sigma_{ant%d}",i))
        else
            m <= parameter(symbol("σ_r_m$i"), .0, (1e-7, 100.), (1e-5, 0.), DSGE.Exponential(), DSGE.RootInverseGamma(4., .2), fixed=true,
                           tex_label=@sprintf("\\sigma_{ant%d}",i))
        end
    end

    m <= parameter(:η_gz, 0.8400, (1e-5, 0.999), (1e-5, 0.999), DSGE.SquareRoot(), BetaAlt(0.50, 0.20), fixed=false,
                   description="η_gz: Correlate g and z shocks.",
                   tex_label="\\eta_{gz}")

    m <= parameter(:η_λ_f, 0.7892, (1e-5, 0.999), (1e-5, 0.999), DSGE.SquareRoot(), BetaAlt(0.50, 0.20), fixed=false,
                   tex_label="\\eta_{\\lambda_f}")

    m <= parameter(:η_λ_w, 0.4226, (1e-5, 0.999), (1e-5, 0.999), DSGE.SquareRoot(), BetaAlt(0.50, 0.20), fixed=false,
                   tex_label="\\eta_{\\lambda_w}")

    m <= parameter(:Iendoα, 0.0000, (0.000, 1.000), (0., 0.), DSGE.Untransformed(), BetaAlt(0.50, 0.20), fixed=true,
                   description="Iendoα: Indicates whether to use the model's endogenous α in the capacity utilization adjustment of total factor productivity.",
                   tex_label="I\\{\\alpha^{model}\\}")

    m <= parameter(:Γ_gdpdef, 1.0354, (-10., 10.), (-10., -10.), DSGE.Untransformed(), Normal(1.00, 2.), fixed=false,
                   tex_label="\\gamma_{gdpdef}")

    m <= parameter(:δ_gdpdef, 0.0181, (-10., 10.), (-10., -10.), DSGE.Untransformed(), Normal(0.00, 2.), fixed=false,
                   tex_label="\\delta_{gdpdef}")

    m <= parameter(:γ_gdi, 1., (-10., 10.), (-10., -10.), DSGE.Untransformed(), Normal(1., 2.), fixed=false,
                   tex_label="\\gamma_{gdi}")

    m <= parameter(:δ_gdi, 0., (-10., 10.), (-10., -10.), DSGE.Untransformed(), Normal(0.00, 2.), fixed=false,
                   tex_label="\\delta_{gdi}")

    # steady states
    m <= SteadyStateParameter(:z_star,   NaN, tex_label="\\z_*")
    m <= SteadyStateParameter(:rstar,    NaN, tex_label="\\r_*")
    m <= SteadyStateParameter(:Rstarn,   NaN, tex_label="\\R_*_n")
    m <= SteadyStateParameter(:r_k_star, NaN, tex_label="\\r^k_*")
    m <= SteadyStateParameter(:wstar,    NaN, tex_label="\\w_*")
    m <= SteadyStateParameter(:Lstar,    NaN, tex_label="\\L_*")
    m <= SteadyStateParameter(:kstar,    NaN, description="Effective capital that households rent to firms in the steady state.", tex_label="\\k_*")
    m <= SteadyStateParameter(:kbarstar, NaN, description="Total capital owned by households in the steady state.", tex_label="\\bar{k}_*")
    m <= SteadyStateParameter(:istar,    NaN, description="Detrended steady-state investment", tex_label="\\i_*")
    m <= SteadyStateParameter(:ystar,    NaN, tex_label="\\y_*")
    m <= SteadyStateParameter(:cstar,    NaN, tex_label="\\c_*")
    m <= SteadyStateParameter(:wl_c,     NaN, tex_label="\\wl_c")
    m <= SteadyStateParameter(:nstar,    NaN, tex_label="\\n_*")
    m <= SteadyStateParameter(:vstar,    NaN, tex_label="\\v_*")
    m <= SteadyStateParameter(:ζ_spσ_ω,  NaN, tex_label="\\zeta_{sp_{\\sigma_\\omega}}")
    m <= SteadyStateParameter(:ζ_spμ_e,  NaN, tex_label="\\zeta_{sp_{\\mu_e}}")
    m <= SteadyStateParameter(:ζ_nRk,    NaN, tex_label="\\zeta_{n_R_k}")
    m <= SteadyStateParameter(:ζ_nR,     NaN, tex_label="\\zeta_{n_R}")
    m <= SteadyStateParameter(:ζ_nqk,    NaN, tex_label="\\zeta_{n_q_k}")
    m <= SteadyStateParameter(:ζ_nn,     NaN, tex_label="\\zeta_{nn}")
    m <= SteadyStateParameter(:ζ_nμ_e,   NaN, tex_label="\\zeta_{n_{\\mu_e}}")
    m <= SteadyStateParameter(:ζ_nσ_ω,   NaN, tex_label="\\zeta_{n_{\\sigma_\\omega}}")
    end

# functions that are used to compute financial frictions
# steady-state values from parameter values
@inline function ζ_spb_fn(z, σ, spr)
    zetaratio = ζ_bω_fn(z, σ, spr)/ζ_zω_fn(z, σ, spr)
    nk = nk_fn(z, σ, spr)
    return -zetaratio/(1-zetaratio)*nk/(1-nk)
end

@inline function ζ_bω_fn(z, σ, spr)
    nk          = nk_fn(z, σ, spr)
    μstar       = μ_fn(z, σ, spr)
    ω_star      = ω_fn(z, σ)
    Γstar       = Γ_fn(z, σ)
    Gstar       = G_fn(z, σ)
    dΓ_dω_star  = dΓ_dω_fn(z)
    dG_dω_star  = dG_dω_fn(z, σ)
    d2Γ_dω2star = d2Γ_dω2_fn(z, σ)
    d2G_dω2star = d2G_dω2_fn(z, σ)
    return ω_star*μstar*nk*(d2Γ_dω2star*dG_dω_star - d2G_dω2star*dΓ_dω_star)/
        (dΓ_dω_star - μstar*dG_dω_star)^2/spr/(1 - Γstar + dΓ_dω_star*(Γstar - μstar*Gstar)/
            (dΓ_dω_star - μstar*dG_dω_star))
end

@inline function ζ_zω_fn(z, σ, spr)
    μstar = μ_fn(z, σ, spr)
    return ω_fn(z, σ)*(dΓ_dω_fn(z) - μstar*dG_dω_fn(z, σ))/
        (Γ_fn(z, σ) - μstar*G_fn(z, σ))
end

nk_fn(z, σ, spr)  = 1 - (Γ_fn(z, σ) - μ_fn(z, σ, spr)*G_fn(z, σ))*spr
μ_fn(z, σ, spr)   = (1 - 1/spr)/(dG_dω_fn(z, σ)/dΓ_dω_fn(z)*(1 - Γ_fn(z, σ)) + G_fn(z, σ))
ω_fn(z, σ)        = exp(σ*z - σ^2/2)
G_fn(z, σ)        = cdf(Normal(), z-σ)
Γ_fn(z, σ)        = ω_fn(z, σ)*(1 - cdf(Normal(), z)) + cdf(Normal(), z-σ)
dG_dω_fn(z, σ)    = pdf(Normal(), z)/σ
d2G_dω2_fn(z, σ)  = -z*pdf(Normal(), z)/ω_fn(z, σ)/σ^2
dΓ_dω_fn(z)       = 1 - cdf(Normal(), z)
d2Γ_dω2_fn(z, σ)  = -pdf(Normal(), z)/ω_fn(z, σ)/σ
dG_dσ_fn(z, σ)    = -z*pdf(Normal(), z-σ)/σ
d2G_dωdσ_fn(z, σ) = -pdf(Normal(), z)*(1 - z*(z-σ))/σ^2
dΓ_dσ_fn(z, σ)    = -pdf(Normal(), z-σ)
d2Γ_dωdσ_fn(z, σ) = (z/σ-1)*pdf(Normal(), z)

"""
```
steadystate!(m::Model1002)
```

Calculates the model's steady-state values. `steadystate!(m)` must be called whenever
the parameters of `m` are updated.
"""
function steadystate!(m::Model1002)
    SIGWSTAR_ZERO = 0.5

    m[:z_star]   = log(1+m[:γ]) + m[:α]/(1-m[:α])*log(m[:Upsilon])
    m[:rstar]    = exp(m[:σ_c]*m[:z_star]) / m[:β]
    m[:Rstarn]   = 100*(m[:rstar]*m[:π_star] - 1)
    m[:r_k_star] = m[:spr]*m[:rstar]*m[:Upsilon] - (1-m[:δ])
    m[:wstar]    = (m[:α]^m[:α] * (1-m[:α])^(1-m[:α]) * m[:r_k_star]^(-m[:α]) / m[:Φ])^(1/(1-m[:α]))
    m[:Lstar]    = 1.
    m[:kstar]    = (m[:α]/(1-m[:α])) * m[:wstar] * m[:Lstar] / m[:r_k_star]
    m[:kbarstar] = m[:kstar] * (1+m[:γ]) * m[:Upsilon]^(1 / (1-m[:α]))
    m[:istar]    = m[:kbarstar] * (1-((1-m[:δ])/((1+m[:γ]) * m[:Upsilon]^(1/(1-m[:α])))))
    m[:ystar]    = (m[:kstar]^m[:α]) * (m[:Lstar]^(1-m[:α])) / m[:Φ]
    m[:cstar]    = (1-m[:g_star])*m[:ystar] - m[:istar]
    m[:wl_c]     = (m[:wstar]*m[:Lstar])/(m[:cstar]*m[:λ_w])

    # FINANCIAL FRICTIONS ADDITIONS
    # solve for σ_ω_star and zω_star
    zω_star = quantile(Normal(), m[:Fω].scaledvalue)
    σ_ω_star = SIGWSTAR_ZERO
    try
        σ_ω_star = fzero(sigma -> ζ_spb_fn(zω_star, sigma, m[:spr]) - m[:ζ_spb], 0.5)
    catch
        σ_ω_star = SIGWSTAR_ZERO
    end
    # evaluate ωbarstar
    ωbarstar = ω_fn(zω_star, σ_ω_star)

    # evaluate all BGG function elasticities
    Gstar           = G_fn(zω_star, σ_ω_star)
    Γstar           = Γ_fn(zω_star, σ_ω_star)
    dGdω_star       = dG_dω_fn(zω_star, σ_ω_star)
    d2Gdω2star      = d2G_dω2_fn(zω_star, σ_ω_star)
    dΓdω_star       = dΓ_dω_fn(zω_star)
    d2Γdω2star      = d2Γ_dω2_fn(zω_star, σ_ω_star)
    dGdσstar        = dG_dσ_fn(zω_star, σ_ω_star)
    d2Gdωdσstar     = d2G_dωdσ_fn(zω_star, σ_ω_star)
    dΓdσstar        = dΓ_dσ_fn(zω_star, σ_ω_star)
    d2Γdωdσstar     = d2Γ_dωdσ_fn(zω_star, σ_ω_star)

    # evaluate μ, nk, and Rhostar
    μ_estar     = μ_fn(zω_star, σ_ω_star, m[:spr])
    nkstar      = nk_fn(zω_star, σ_ω_star, m[:spr])
    Rhostar     = 1/nkstar - 1

    # evaluate wekstar and vkstar
    if subspec(m) in ["ss2", "ss8"]
        wekstar       = (1-m[:γ_star]/m[:β])*nkstar - m[:γ_star]/m[:β]*(m[:spr]*(1-μ_estar*Gstar) - 1)
    else
        betabar       = exp( (σ_ω_star -1) * m[:z_star]) / m[:β]
        wekstar       = (1-(m[:γ_star]*betabar))*nkstar - m[:γ_star]*betabar*(m[:spr]*(1-μ_estar*Gstar) - 1)
    end
    vkstar        = (nkstar-wekstar)/m[:γ_star]

    # evaluate nstar and vstar
    if subspec(m) in ["ss2", "ss8"]
        m[:nstar]       = nkstar*m[:kstar]
        m[:vstar]       = vkstar*m[:kstar]
    else
        m[:nstar]       = nkstar*m[:kbarstar]
        m[:vstar]       = vkstar*m[:kbarstar]
    end

    # a couple of combinations
    ΓμG         = Γstar - μ_estar*Gstar
    ΓμGprime    = dΓdω_star - μ_estar*dGdω_star

    # elasticities wrt ωbar
    ζ_bw        = ζ_bω_fn(zω_star, σ_ω_star, m[:spr])
    ζ_zw        = ζ_zω_fn(zω_star, σ_ω_star, m[:spr])
    ζ_bw_zw     = ζ_bw/ζ_zw

    # elasticities wrt σ_ω
    ζ_bσ_ω      = σ_ω_star * (((1 - μ_estar*dGdσstar/dΓdσstar) /
        (1 - μ_estar*dGdω_star/dΓdω_star) - 1)*dΓdσstar*m[:spr] + μ_estar*nkstar*
            (dGdω_star*d2Γdωdσstar - dΓdω_star*d2Gdωdσstar)/ΓμGprime^2) /
                ((1 - Γstar)*m[:spr] + dΓdω_star/ΓμGprime*(1-nkstar))
    ζ_zσ_ω      = σ_ω_star * (dΓdσstar - μ_estar*dGdσstar) / ΓμG
    m[:ζ_spσ_ω] = (ζ_bw_zw*ζ_zσ_ω - ζ_bσ_ω) / (1-ζ_bw_zw)

    # elasticities wrt μ_e
    ζ_bμ_e      = -μ_estar * (nkstar*dΓdω_star*dGdω_star/ΓμGprime+dΓdω_star*Gstar*m[:spr]) /
        ((1-Γstar)*ΓμGprime*m[:spr] + dΓdω_star*(1-nkstar))
    ζ_zμ_e      = -μ_estar*Gstar/ΓμG
    m[:ζ_spμ_e] = (ζ_bw_zw*ζ_zμ_e - ζ_bμ_e) / (1-ζ_bw_zw)

    # some ratios/elasticities
    Rkstar     = m[:spr]*m[:π_star]*m[:rstar] # (r_k_star+1-δ)/Upsilon*π_star
    ζ_gw       = dGdω_star/Gstar*ωbarstar
    ζ_Gσ_ω     = dGdσstar/Gstar*σ_ω_star

    # elasticities for the net worth evolution
    m[:ζ_nRk]    = m[:γ_star]*Rkstar/m[:π_star]/exp(m[:z_star])*(1+Rhostar)*(1 - μ_estar*Gstar*(1 - ζ_gw/ζ_zw))
    if subspec(m) in ["ss2", "ss8"]
        m[:ζ_nR]     = m[:γ_star]/m[:β]*(1+Rhostar)*(1 - nkstar + μ_estar*Gstar*m[:spr]*ζ_gw/ζ_zw)
        m[:ζ_nqk]    = m[:γ_star]*Rkstar/m[:π_star]/exp(m[:z_star])*(1+Rhostar)*(1 - μ_estar*Gstar*(1+ζ_gw/ζ_zw/Rhostar)) - m[:γ_star]/m[:β]*(1+Rhostar)
        m[:ζ_nn]     = m[:γ_star]/m[:β] + m[:γ_star]*Rkstar/m[:π_star]/exp(m[:z_star])*(1+Rhostar)*μ_estar*Gstar*ζ_gw/ζ_zw/Rhostar
    else
        m[:ζ_nR]     = m[:γ_star]*betabar*(1+Rhostar)*(1 - nkstar + μ_estar*Gstar*m[:spr]*ζ_gw/ζ_zw)
        m[:ζ_nqk]    = m[:γ_star]*Rkstar/m[:π_star]/exp(m[:z_star])*(1+Rhostar)*(1 - μ_estar*Gstar*(1+ζ_gw/ζ_zw/Rhostar)) - m[:γ_star]*betabar*(1+Rhostar)
        m[:ζ_nn]     = m[:γ_star]*betabar + m[:γ_star]*Rkstar/m[:π_star]/exp(m[:z_star])*(1+Rhostar)*μ_estar*Gstar*ζ_gw/ζ_zw/Rhostar
    end

    m[:ζ_nμ_e]   = m[:γ_star]*Rkstar/m[:π_star]/exp(m[:z_star])*(1+Rhostar)*μ_estar*Gstar*(1 - ζ_gw*ζ_zμ_e/ζ_zw)
    m[:ζ_nσ_ω]  = m[:γ_star]*Rkstar/m[:π_star]/exp(m[:z_star])*(1+Rhostar)*μ_estar*Gstar*(ζ_Gσ_ω-ζ_gw/ζ_zw*ζ_zσ_ω)

    return m
end

function settings_m1002!(m::Model1002)

    default_settings!(m)

    # Anticipated shocks
    m <= Setting(:n_anticipated_shocks, 6,
                 "Number of anticipated policy shocks")
    m <= Setting(:n_anticipated_shocks_padding, 20,
                 "Padding for anticipated policy shocks")

    # Forecast
    m <= Setting(:use_population_forecast, true,
                 "Whether to use population forecasts as data")
    m <= Setting(:cond_full_names, [:obs_gdp, :obs_corepce, :obs_spread, :obs_nominalrate, :obs_longrate],
                 "Observables used in conditional forecasts")
    m <= Setting(:cond_semi_names, [:obs_spread, :obs_nominalrate, :obs_longrate],
                 "Observables used in semiconditional forecasts")
    m <= Setting(:forecast_pseudoobservables, true,
                 "Whether to forecast pseudo-observables")
    m <= Setting(:shockdec_startdate, Nullable(quartertodate("2007-Q1")),
                 "Date of start of shock decomposition output period. If null, then shockdec starts at date_mainsample_start")

    nothing
end

"""
```
parameter_groupings(m::Model1002)
```

Returns an `OrderedDict{ASCIIString, Vector{Parameter}}` mapping descriptions of
parameter groupings (e.g. \"Policy Parameters\") to vectors of
`Parameter`s. This dictionary is passed in as a keyword argument to
`prior_table`.
"""
function parameter_groupings(m::Model1002)
    policy     = [:ψ1, :ψ2, :ψ3, :ρ, :ρ_rm, :σ_r_m, :σ_r_m1]
    sticky     = [:ζ_p, :ι_p, :ϵ_p, :ζ_w, :ι_w, :ϵ_w]
    other_endo = [:γ, :α, :β, :σ_c, :h, :ν_l, :δ, :Φ, :S′′, :ppsi, :π_star,
                  :Γ_gdpdef, :δ_gdpdef, :Lmean, :λ_w, :g_star]
    financial  = [:Fω, :spr, :ζ_spb, :γ_star]
    processes  = [:ρ_g, :ρ_b, :ρ_μ, :ρ_z, :ρ_σ_w, :ρ_π_star, :ρ_z_p, :ρ_λ_f, :ρ_λ_w, :η_λ_f, :η_λ_w,
                  :σ_g, :σ_b, :σ_μ, :σ_z, :σ_σ_ω, :σ_π_star, :σ_z_p, :σ_λ_f, :σ_λ_w, :η_gz]
    error      = [:me_level, :ρ_gdp, :ρ_gdi, :ρ_lr, :ρ_tfp, :ρ_gdpdef, :ρ_corepce,
                  :ρ_gdpvar, :σ_gdp, :σ_gdi, :σ_lr, :σ_tfp, :σ_gdpdef, :σ_corepce]

    all_keys     = Vector[policy, sticky, other_endo, financial, processes, error]
    all_params   = map(keys -> [m[θ]::Parameter for θ in keys], all_keys)
    descriptions = ["Policy Parameters", "Nominal Rigidities Parameters",
                    "Other Endogenous Propagation and Steady State Parameters",
                    "Financial Frictions Parameters", "Exogenous Process Parameters",
                    "Measurement Error Parameters"]

    groupings = OrderedDict{ASCIIString, Vector{Parameter}}(zip(descriptions, all_params))

    # Ensure no parameters missing
    incl_params = vcat(collect(values(groupings))...)
    excl_params = [m[θ] for θ in vcat([:Upsilon, :ρ_μ_e, :ρ_γ, :σ_μ_e, :σ_γ, :Iendoα, :γ_gdi, :δ_gdi],
                                      [symbol("σ_r_m$i") for i=2:20])]
    @assert isempty(setdiff(m.parameters, vcat(incl_params, excl_params)))

    return groupings
end<|MERGE_RESOLUTION|>--- conflicted
+++ resolved
@@ -167,10 +167,6 @@
     settings           = Dict{Symbol,Setting}()
     test_settings      = Dict{Symbol,Setting}()
     rng                = MersenneTwister(0)
-<<<<<<< HEAD
-=======
-    testing            = false
->>>>>>> 1478b659
 
     # Initialize empty model
     m = Model1002{Float64}(
