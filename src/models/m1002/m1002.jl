--- conflicted
+++ resolved
@@ -597,11 +597,7 @@
     SIGWSTAR_ZERO = 0.5
 
     m[:z_star]   = log(1+m[:γ]) + m[:α]/(1-m[:α])*log(m[:Upsilon])
-<<<<<<< HEAD
-    m[:rstar]    = exp(m[:σ_c]*m[:z_star]) / (m[:β])
-=======
     m[:rstar]    = exp(m[:σ_c]*m[:z_star]) / m[:β]
->>>>>>> 36b955a1
     m[:Rstarn]   = 100*(m[:rstar]*m[:π_star] - 1)
     m[:r_k_star] = m[:spr]*m[:rstar]*m[:Upsilon] - (1-m[:δ])
     m[:wstar]    = (m[:α]^m[:α] * (1-m[:α])^(1-m[:α]) * m[:r_k_star]^(-m[:α]) / m[:Φ])^(1/(1-m[:α]))
@@ -626,7 +622,6 @@
     ωbarstar = ω_fn(zω_star, σ_ω_star)
 
     # evaluate all BGG function elasticities
-<<<<<<< HEAD
     Gstar           = G_fn(zω_star, σ_ω_star)
     Γstar           = Γ_fn(zω_star, σ_ω_star)
     dGdω_star       = dG_dω_fn(zω_star, σ_ω_star)
@@ -637,18 +632,6 @@
     d2Gdωdσstar     = d2G_dωdσ_fn(zω_star, σ_ω_star)
     dΓdσstar        = dΓ_dσ_fn(zω_star, σ_ω_star)
     d2Γdωdσstar     = d2Γ_dωdσ_fn(zω_star, σ_ω_star)
-=======
-    Gstar       = G_fn(zω_star, σ_ω_star)
-    Γstar       = Γ_fn(zω_star, σ_ω_star)
-    dGdω_star   = dG_dω_fn(zω_star, σ_ω_star)
-    d2Gdω2star  = d2G_dω2_fn(zω_star, σ_ω_star)
-    dΓdω_star   = dΓ_dω_fn(zω_star)
-    d2Γdω2star  = d2Γ_dω2_fn(zω_star, σ_ω_star)
-    dGdσstar    = dG_dσ_fn(zω_star, σ_ω_star)
-    d2Gdωdσstar = d2G_dωdσ_fn(zω_star, σ_ω_star)
-    dΓdσstar    = dΓ_dσ_fn(zω_star, σ_ω_star)
-    d2Γdωdσstar = d2Γ_dωdσ_fn(zω_star, σ_ω_star)
->>>>>>> 36b955a1
 
     # evaluate μ, nk, and Rhostar
     μ_estar     = μ_fn(zω_star, σ_ω_star, m[:spr])
@@ -656,7 +639,6 @@
     Rhostar     = 1/nkstar - 1
 
     # evaluate wekstar and vkstar
-<<<<<<< HEAD
     if subspec(m) in ["ss2", "ss8"]
         wekstar       = (1-m[:γ_star]/m[:β])*nkstar - m[:γ_star]/m[:β]*(m[:spr]*(1-μ_estar*Gstar) - 1)
     else
@@ -673,15 +655,7 @@
         m[:nstar]       = nkstar*m[:kbarstar]
         m[:vstar]       = vkstar*m[:kbarstar]
     end
-=======
-    wekstar     = (1-m[:γ_star]/m[:β])*nkstar - m[:γ_star]/m[:β]*(m[:spr]*(1-μ_estar*Gstar) - 1)
-    vkstar      = (nkstar-wekstar)/m[:γ_star]
-
-    # evaluate nstar and vstar
-    m[:nstar]   = nkstar*m[:kstar]
-    m[:vstar]   = vkstar*m[:kstar]
-
->>>>>>> 36b955a1
+
     # a couple of combinations
     ΓμG         = Γstar - μ_estar*Gstar
     ΓμGprime    = dΓdω_star - μ_estar*dGdω_star
@@ -706,7 +680,6 @@
     m[:ζ_spμ_e] = (ζ_bw_zw*ζ_zμ_e - ζ_bμ_e) / (1-ζ_bw_zw)
 
     # some ratios/elasticities
-<<<<<<< HEAD
     Rkstar     = m[:spr]*m[:π_star]*m[:rstar] # (r_k_star+1-δ)/Upsilon*π_star
     ζ_gw       = dGdω_star/Gstar*ωbarstar
     ζ_Gσ_ω     = dGdσstar/Gstar*σ_ω_star
@@ -724,18 +697,6 @@
     end
 
     m[:ζ_nμ_e]   = m[:γ_star]*Rkstar/m[:π_star]/exp(m[:z_star])*(1+Rhostar)*μ_estar*Gstar*(1 - ζ_gw*ζ_zμ_e/ζ_zw)
-=======
-    Rkstar      = m[:spr]*m[:π_star]*m[:rstar] # (r_k_star+1-δ)/Upsilon*π_star
-    ζ_gw        = dGdω_star/Gstar*ωbarstar
-    ζ_Gσ_ω      = dGdσstar/Gstar*σ_ω_star
-
-    # elasticities for the net worth evolution
-    m[:ζ_nRk]   = m[:γ_star]*Rkstar/m[:π_star]/exp(m[:z_star])*(1+Rhostar)*(1 - μ_estar*Gstar*(1 - ζ_gw/ζ_zw))
-    m[:ζ_nR]    = m[:γ_star]/m[:β]*(1+Rhostar)*(1 - nkstar + μ_estar*Gstar*m[:spr]*ζ_gw/ζ_zw)
-    m[:ζ_nqk]   = m[:γ_star]*Rkstar/m[:π_star]/exp(m[:z_star])*(1+Rhostar)*(1 - μ_estar*Gstar*(1+ζ_gw/ζ_zw/Rhostar)) - m[:γ_star]/m[:β]*(1+Rhostar)
-    m[:ζ_nn]    = m[:γ_star]/m[:β] + m[:γ_star]*Rkstar/m[:π_star]/exp(m[:z_star])*(1+Rhostar)*μ_estar*Gstar*ζ_gw/ζ_zw/Rhostar
-    m[:ζ_nμ_e]  = m[:γ_star]*Rkstar/m[:π_star]/exp(m[:z_star])*(1+Rhostar)*μ_estar*Gstar*(1 - ζ_gw*ζ_zμ_e/ζ_zw)
->>>>>>> 36b955a1
     m[:ζ_nσ_ω]  = m[:γ_star]*Rkstar/m[:π_star]/exp(m[:z_star])*(1+Rhostar)*μ_estar*Gstar*(ζ_Gσ_ω-ζ_gw/ζ_zw*ζ_zσ_ω)
 
     return m
