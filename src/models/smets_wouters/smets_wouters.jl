"""
SmetsWouters{T} <: AbstractModel{T}

The SmetsWouters type defines the structure of the FRBNY DSGE
model. We can then concisely pass around a Model object to the
remaining steps of the model (solve, estimate, and forecast).

### Fields

#### Parameters and Steady-States
* `parameters::Vector{AbstractParameter}`: Vector of all time-invariant model parameters.

* `steady_state::Vector`: Model steady-state values, computed as a
function of elements of `parameters`.

* `keys::Dict{Symbol,Int}`: Maps human-readable names for all model
parameters and steady-states to their indices in `parameters` and
`steady_state`.

#### Inputs to Measurement and Equilibrium Condition Equations

The following fields are dictionaries that map human-readible names to
row and column indices in the matrix representations of of the
measurement equation and equilibrium conditions.

* `endogenous_states::Dict{Symbol,Int}`: Maps each state to a column
in the measurement and equilibrium condition matrices.

* `exogenous_shocks::Dict{Symbol,Int}`: Maps each shock to a column in
the measurement and equilibrium condition matrices.

* `expected_shocks::Dict{Symbol,Int}`: Maps each expected shock to a
column in the measurement and equilibrium condition matrices.

* `equilibrium_conditions::Dict{Symbol,Int}`: Maps each equlibrium
condition to a row in the model's equilibrium condition matrices.

* `endogenous_states_augmented::Dict{Symbol,Int}`: Maps lagged states
to their columns in the measurement and equilibrium condition
equations. These are added after Gensys solves the model.

* `observables::Dict{Symbol,Int}`: Maps each observable to a row in
the model's measurement equation matrices.

#### Model Specifications and Settings

* `spec::AbstractString`: The model specification identifier, \"smets_wouters\",
cached here for filepath computation.

* `subspec::AbstractString`: The model subspecification number,
indicating that some parameters from the original model spec (\"ss0\")
are initialized differently. Cached here for filepath computation.



* `settings::Dict{Symbol,Setting}`: Settings/flags that affect
computation without changing the economic or mathematical setup of
the model.

* `test_settings::Dict{Symbol,Setting}`: Settings/flags for testing mode

#### Other Fields

* `rng::MersenneTwister`: Random number generator. By default, it is
seeded to ensure replicability in algorithms that involve randomness
(such as Metropolis-Hastings).

* `testing::Bool`: Indicates whether the model is in testing mode. If
`true`, settings from `m.test_settings` are used in place of those in
`m.settings`.

"""
type SmetsWouters{T} <: AbstractModel{T}
    parameters::ParameterVector{T}                  # vector of all time-invariant model parameters
    steady_state::ParameterVector{T}                # model steady-state values
    keys::Dict{Symbol,Int}                          # human-readable names for all the model
                                                    # parameters and steady-n_states

    endogenous_states::Dict{Symbol,Int}             # these fields used to create matrices in the
    exogenous_shocks::Dict{Symbol,Int}              # measurement and equilibrium condition equations.
    expected_shocks::Dict{Symbol,Int}               #
    equilibrium_conditions::Dict{Symbol,Int}        #
    endogenous_states_augmented::Dict{Symbol,Int}   #
    observables::Dict{Symbol,Int}                   #

    spec::ASCIIString                               # Model specification number
    subspec::ASCIIString                            # Model subspecification
    settings::Dict{Symbol,Setting}                  # Settings/flags for computation
    test_settings::Dict{Symbol,Setting}             # Settings/flags for testing mode
    rng::MersenneTwister                            # Random number generator
    testing::Bool                                   # Whether we are in testing mode or not

    observable_mappings::OrderedDict{Symbol, Observable}
end

description(m::SmetsWouters) = "Smets-Wouters Model"

"""
`init_model_indices!(m::SmetsWouters)`

Arguments:
`m:: SmetsWouters`: a model object

Description:
Initializes indices for all of `m`'s states, shocks, and equilibrium conditions.
"""
function init_model_indices!(m::SmetsWouters)
    # Endogenous states
    endogenous_states = [[
        :y_t, :c_t, :i_t, :qk_t, :k_t, :kbar_t, :u_t, :rk_t, :mc_t,
        :π_t, :μ_ω_t, :w_t, :L_t, :R_t, :g_t, :b_t, :μ_t, :z_t,
        :λ_f_t, :λ_f_t1, :λ_w_t, :λ_w_t1, :rm_t, :Ec_t, :Eqk_t, :Ei_t,
        :Eπ_t, :EL_t, :Erk_t, :Ew_t, :y_f_t, :c_f_t,
        :i_f_t, :qk_f_t, :k_f_t, :kbar_f_t, :u_f_t, :rk_f_t, :w_f_t,
        :L_f_t, :r_f_t, :Ec_f_t, :Eqk_f_t, :Ei_f_t, :EL_f_t, :Erk_f_t, :ztil_t];
        [symbol("rm_tl$i") for i = 1:n_anticipated_shocks(m)]]

    # Exogenous shocks
    exogenous_shocks = [[
        :g_sh, :b_sh, :μ_sh, :z_sh, :λ_f_sh, :λ_w_sh, :rm_sh];
        [symbol("rm_shl$i") for i = 1:n_anticipated_shocks(m)]]

    # Expectations shocks
    expected_shocks = [
        :Ec_sh, :Eqk_sh, :Ei_sh, :Eπ_sh, :EL_sh, :Erk_sh, :Ew_sh, :Ec_f_sh,
        :Eqk_f_sh, :Ei_f_sh, :EL_f_sh, :Erk_f_sh]

    # Equilibrium conditions
    equilibrium_conditions = [[
        :eq_euler, :eq_inv, :eq_capval, :eq_output, :eq_caputl, :eq_capsrv, :eq_capev,
        :eq_mkupp, :eq_phlps, :eq_caprnt, :eq_msub, :eq_wage, :eq_mp, :eq_res, :eq_g, :eq_b, :eq_μ, :eq_z,
        :eq_λ_f, :eq_λ_w, :eq_rm, :eq_λ_f1, :eq_λ_w1, :eq_Ec,
        :eq_Eqk, :eq_Ei, :eq_Eπ, :eq_EL, :eq_Erk, :eq_Ew, :eq_euler_f, :eq_inv_f,
        :eq_capval_f, :eq_output_f, :eq_caputl_f, :eq_capsrv_f, :eq_capev_f, :eq_mkupp_f, :eq_caprnt_f, :eq_msub_f,
        :eq_res_f, :eq_Ec_f, :eq_Eqk_f, :eq_Ei_f, :eq_EL_f, :eq_Erk_f, :eq_ztil];
        [symbol("eq_rml$i") for i=1:n_anticipated_shocks(m)]]

    # Additional states added after solving model
    # Lagged states and observables measurement error
    endogenous_states_augmented = [
        :y_t1, :c_t1, :i_t1, :w_t1, :π_t1, :L_t1, :Et_π_t]

    # Measurement equation observables
    observables = keys(m.observable_mappings)


    for (i,k) in enumerate(endogenous_states);           m.endogenous_states[k]           = i end
    for (i,k) in enumerate(exogenous_shocks);            m.exogenous_shocks[k]            = i end
    for (i,k) in enumerate(expected_shocks);             m.expected_shocks[k]             = i end
    for (i,k) in enumerate(equilibrium_conditions);      m.equilibrium_conditions[k]      = i end
    for (i,k) in enumerate(endogenous_states);           m.endogenous_states[k]           = i end
    for (i,k) in enumerate(endogenous_states_augmented); m.endogenous_states_augmented[k] = i+length(endogenous_states) end
    for (i,k) in enumerate(observables);                 m.observables[k]                 = i end
end


function SmetsWouters(subspec::AbstractString="ss0";
                      custom_settings::Dict{Symbol, Setting} = Dict{Symbol, Setting}(),
                      testing = false)

    # Model-specific specifications
    spec               = split(basename(@__FILE__),'.')[1]
    subspec            = subspec
    settings           = Dict{Symbol,Setting}()
    test_settings      = Dict{Symbol,Setting}()
    rng                = MersenneTwister(0)        # Random Number Generator
<<<<<<< HEAD
=======
    testing            = false
>>>>>>> 1478b659

    # initialize empty model
    m = SmetsWouters{Float64}(
            # model parameters and steady state values
            Vector{AbstractParameter{Float64}}(), Vector{Float64}(), Dict{Symbol,Int}(),

            # model indices
            Dict{Symbol,Int}(), Dict{Symbol,Int}(), Dict{Symbol,Int}(), Dict{Symbol,Int}(), Dict{Symbol,Int}(), Dict{Symbol,Int}(),

            spec,
            subspec,
            settings,
            test_settings,
            rng,
            testing,
            Dict{Symbol,Observable}())

    # Set settings
    settings_smets_wouters!(m)
    default_test_settings!(m)
    for custom_setting in values(custom_settings)
        m <= custom_setting
    end

    # Set observable transformations
    init_observable_mappings!(m)

    # Initialize parameters
    init_parameters!(m)
    init_model_indices!(m)
    init_subspec!(m)
    steadystate!(m)
    return m
end

"""
```
init_parameters!(m::SmetsWouters)
```

Initializes the model's parameters, as well as empty values for the steady-state
parameters (in preparation for `steadystate!(m)` being called to initialize
those).
"""
function init_parameters!(m::SmetsWouters)
    m <= parameter(:α,      0.24, (1e-5, 0.999), (1e-5, 0.999),   SquareRoot(),     Normal(0.30, 0.05),         fixed=false,
                   description="α: Capital elasticity in the intermediate goods sector's Cobb-Douglas production function.",
                   tex_label="\\alpha")

    m <= parameter(:ζ_p,   0.7813, (1e-5, 0.999), (1e-5, 0.999),   SquareRoot(),     BetaAlt(0.5, 0.1),          fixed=false,
                   description="ζ_p: The Calvo parameter. In every period, intermediate goods producers optimize prices with probability (1-ζ_p). With probability ζ_p, prices are adjusted according to a weighted average of the previous period's inflation (π_t1) and steady-state inflation (π_star).",
                   tex_label="\\zeta_p")

    m <= parameter(:ι_p,   0.3291, (1e-5, 0.999), (1e-5, 0.999),   SquareRoot(),     BetaAlt(0.5, 0.15),         fixed=false,
                   description="ι_p: The weight attributed to last period's inflation in price indexation. (1-ι_p) is the weight attributed to steady-state inflation.",

                   tex_label="\\iota_p")

    m <= parameter(:δ,      0.025,  fixed=true,
                   description="δ: The capital depreciation rate.", tex_label="\\delta" )


    m <= parameter(:Upsilon,  1.000,  (0., 10.),     (1e-5, 0.),      DSGE.Exponential(),    GammaAlt(1., 0.5),          fixed=true,
                   description="Υ: The trend evolution of the price of investment goods relative to consumption goods. Set equal to 1.",
                   tex_label="\\mathcal{\\Upsilon}")

    m <= parameter(:Φ,   1.4672, (1., 10.),     (1.00, 10.00),   DSGE.Exponential(),    Normal(1.25, 0.12),         fixed=false,
                   description="Φ: Fixed costs.",
                   tex_label="\\Phi")

    m <= parameter(:S′′,       6.3325, (-15., 15.),   (-15., 15.),     Untransformed(),  Normal(4., 1.5),            fixed=false,
                   description="S'': The second derivative of households' cost of adjusting investment.", tex_label="S\\prime\\prime")

    m <= parameter(:h,        0.7205, (1e-5, 0.999), (1e-5, 0.999),   SquareRoot(),     BetaAlt(0.7, 0.1),          fixed=false,
                   description="h: Consumption habit persistence.", tex_label="h")

    m <= parameter(:ppsi,     0.2648, (1e-5, 0.999), (1e-5, 0.999),   SquareRoot(),     BetaAlt(0.5, 0.15),         fixed=false,
                   description="ppsi: Utilization costs.", tex_label="ppsi")

    m <= parameter(:ν_l,     2.8401, (1e-5, 10.),   (1e-5, 10.),     DSGE.Exponential(),    Normal(2, 0.75),            fixed=false,
                   description="ν_l: The coefficient of relative risk aversion on the labor term of households' utility function.", tex_label="\\nu_l")

    m <= parameter(:ζ_w,   0.7937, (1e-5, 0.999), (1e-5, 0.999),   SquareRoot(),     BetaAlt(0.5, 0.1),          fixed=false,
                   description="ζ_w: (1-ζ_w) is the probability with which households can freely choose wages in each period. With probability ζ_w, wages increase at a geometrically weighted average of the steady state rate of wage increases and last period's productivity times last period's inflation.",
                   tex_label="\\zeta_w")

    m <= parameter(:ι_w,   0.4425, (1e-5, 0.999), (1e-5, 0.999),   SquareRoot(),     BetaAlt(0.5, 0.15),         fixed=false,
                   description="ι_w: No description available.",
                   tex_label="\\iota_w")

    m <= parameter(:λ_w,      1.5000,                                                                               fixed=true,
                   description="λ_w: The wage markup, which affects the elasticity of substitution between differentiated labor services.",
                   tex_label="\\lambda_w")

    m <= parameter(:β, 0.7420, (1e-5, 10.),   (1e-5, 10.),     DSGE.Exponential(),    GammaAlt(0.25, 0.1),        fixed=false,  scaling = x -> 1/(1 + x/100),
                   description="β: Discount rate.",
                   tex_label="\\beta ")

    m <= parameter(:ψ1,  1.7985, (1e-5, 10.),   (1e-5, 10.00),   DSGE.Exponential(),    Normal(1.5, 0.25),          fixed=false,
                   description="ψ₁: Weight on inflation gap in monetary policy rule.",
                   tex_label="\\psi_1")

    m <= parameter(:ψ2,  0.0893, (-0.5, 0.5),   (-0.5, 0.5),     Untransformed(),  Normal(0.12, 0.05),         fixed=false,
                   description="ψ₂: Weight on output gap in monetary policy rule.",
                   tex_label="\\psi_2")

    m <= parameter(:ψ3, 0.2239, (-0.5, 0.5),   (-0.5, 0.5),     Untransformed(),  Normal(0.12, 0.05),         fixed=false,
                   description="ψ₃: Weight on rate of change of output gap in the monetary policy rule.",
                   tex_label="\\psi_3")

    m <= parameter(:π_star,   0.7000, (1e-5, 10.),   (1e-5, 10.),     DSGE.Exponential(),    GammaAlt(0.62, 0.1),        fixed=false,  scaling = x -> 1 + x/100,
                   description="π_star: The steady-state rate of inflation.",
                   tex_label="\\pi_*")

    m <= parameter(:σ_c, 1.2312, (1e-5, 10.),   (1e-5, 10.),     DSGE.Exponential(),    Normal(1.5, 0.37),          fixed=false,
                   description="σ_c: No description available.",
                   tex_label="\\sigma_{c}")

    m <= parameter(:ρ,      .8258, (1e-5, 0.999), (1e-5, 0.999),   SquareRoot(),     BetaAlt(0.75, 0.10),        fixed=false,
                   description="ρ: The degree of inertia in the monetary policy rule.",
                   tex_label="\\rho")

    m <= parameter(:ϵ_p,     10.000,                                                                               fixed=true,
                   description="ϵ_p: No description available.",
                   tex_label="\\varepsilon_{p}")

    m <= parameter(:ϵ_w,     10.000,                                                                               fixed=true,
                   description="ϵ_w: No description available.",
                   tex_label="\\varepsilon_{w}")


    # exogenous processes - level
    m <= parameter(:γ,      0.3982, (-5.0, 5.0),     (-5., 5.),     Untransformed(), Normal(0.4, 0.1),            fixed=false, scaling = x -> x/100,
                   description="γ: The log of the steady-state growth rate of technology.",
                   tex_label="\\gamma")

    m <= parameter(:Lmean,  875., (-1000., 1000.), (-1e3, 1e3),   Untransformed(), Normal(-45, 5),   fixed=false,
                   description="Lmean: No description available.",
                   tex_label="Lmean")

    m <= parameter(:g_star,    0.1800,                                                                               fixed=true,
                   description="g_star: No description available.",
                   tex_label="g_*")

    # exogenous processes - autocorrelation
    m <= parameter(:ρ_g,      0.9930, (1e-5, 0.999),   (1e-5, 0.999), SquareRoot(),    BetaAlt(0.5, 0.2),           fixed=false,
                   description="ρ_g: AR(1) coefficient in the government spending process.",
                   tex_label="\\rho_g")

    m <= parameter(:ρ_b,      0.2703, (1e-5, 0.999),   (1e-5, 0.999), SquareRoot(),    BetaAlt(0.5, 0.2),           fixed=false,
                   description="ρ_b: AR(1) coefficient in the intertemporal preference shifter process.",
                   tex_label="\\rho_b")

    m <= parameter(:ρ_μ,     0.5724, (1e-5, 0.999),   (1e-5, 0.999), SquareRoot(),    BetaAlt(0.5, 0.2),           fixed=false,
                   description="ρ_μ: AR(1) coefficient in capital adjustment cost process.",
                   tex_label="\\rho_{\\mu}")

    m <= parameter(:ρ_z,      0.9676, (1e-5, 0.999),   (1e-5, 0.999), SquareRoot(),    BetaAlt(0.5, 0.2),           fixed=false,
                   description="ρ_z: AR(1) coefficient in the technology process.",
                   tex_label="\\rho_z")

    m <= parameter(:ρ_λ_f,    0.8692, (1e-5, 0.999),   (1e-5, 0.999), SquareRoot(),    BetaAlt(0.5, 0.2),           fixed=false,
                   description="ρ_λ_f: AR(1) coefficient in the price mark-up shock process.",
                   tex_label="\\rho_{\\lambda_f}")

    m <= parameter(:ρ_λ_w,    0.9546, (1e-5, 0.999),   (1e-5, 0.999), SquareRoot(),    BetaAlt(0.5, 0.2),           fixed=false,
                   description="ρ_λ_w: AR(1) coefficient in the wage mark-up shock process.", # CHECK THIS
                   tex_label="\\rho_{\\lambda_f}")

    #monetary policy shock - see eqcond
    m <= parameter(:ρ_rm,     0.3000, (1e-5, 0.999),   (1e-5, 0.999), SquareRoot(),    BetaAlt(0.5, 0.2),           fixed=false,
                   description="ρ_rm: AR(1) coefficient in the monetary policy shock process.", # CHECK THIS
                   tex_label="\\rho_{rm}")


    # exogenous processes - standard deviation
    m <= parameter(:σ_g,      0.6090, (1e-8, 5.),      (1e-8, 5.),    DSGE.Exponential(),   RootInverseGamma(2., 0.10),  fixed=false,
                   description="σ_g: The standard deviation of the government spending process.",
                   tex_label="\\sigma_{g}")

    m <= parameter(:σ_b,      0.1818, (1e-8, 5.),      (1e-8, 5.),    DSGE.Exponential(),   RootInverseGamma(2., 0.10),  fixed=false,
                   description="σ_b: No description available.",
                   tex_label="\\sigma_{b}")

    m <= parameter(:σ_μ,     0.4601, (1e-8, 5.),      (1e-8, 5.),    DSGE.Exponential(),   RootInverseGamma(2., 0.10),  fixed=false,
                   description="σ_μ: The standard deviation of the exogenous marginal efficiency of investment shock process.",
                   tex_label="\\sigma_{\\mu}")

    m <= parameter(:σ_z,      0.4618, (1e-8, 5.),      (1e-8, 5.),    DSGE.Exponential(),   RootInverseGamma(2., 0.10),  fixed=false,
                   description="σ_z: No description available.",
                   tex_label="\\sigma_{z}")

    m <= parameter(:σ_λ_f,    0.1455, (1e-8, 5.),      (1e-8, 5.),    DSGE.Exponential(),   RootInverseGamma(2., 0.10),  fixed=false,
                   description="σ_λ_f: The mean of the process that generates the price elasticity of the composite good.  Specifically, the elasticity is (1+λ_{f,t})/(λ_{f_t}).",
                   tex_label="\\sigma_{\\lambda_f}")

    m <= parameter(:σ_λ_w,    0.2089, (1e-8, 5.),      (1e-8, 5.),    DSGE.Exponential(),   RootInverseGamma(2., 0.10),  fixed=false,
                   description="σ_λ_w: No description available.",
                   tex_label="\\sigma_{\\lambda_w}")

    m <= parameter(:σ_rm,     0.2397, (1e-8, 5.),      (1e-8, 5.),    DSGE.Exponential(),   RootInverseGamma(2., 0.10),  fixed=false,
                   description="σ_rm: No description available.",
                   tex_label="\\sigma_{rm}")


    m <= parameter(:η_gz,       0.0500, (1e-5, 0.999), (1e-5, 0.999), SquareRoot(),
                   BetaAlt(0.50, 0.20), fixed=false,
                   description="η_gz: Correlate g and z shocks.",
                   tex_label="\\eta_{gz}")

    m <= parameter(:η_λ_f,      0.7652, (1e-5, 0.999), (1e-5, 0.999), SquareRoot(),
                   BetaAlt(0.50, 0.20),         fixed=false,
                   description="η_λ_f: No description available.",
                   tex_label="\\eta_{\\lambda_f}")

    m <= parameter(:η_λ_w,      0.8936, (1e-5, 0.999), (1e-5, 0.999), SquareRoot(),
                   BetaAlt(0.50, 0.20),         fixed=false,
                   description="η_λ_w: AR(2) coefficient on wage markup shock process.",
                   tex_label="\\eta_{\\lambda_w}")


    # steady states
    m <= SteadyStateParameter(:zstar,  NaN, description="steady-state growth rate of productivity", tex_label="\\z_*")
    m <= SteadyStateParameter(:rstar,   NaN, description="steady-state something something", tex_label="\\r_*")
    m <= SteadyStateParameter(:Rstarn,  NaN, description="steady-state something something", tex_label="\\R_*_n")
    m <= SteadyStateParameter(:rkstar,  NaN, description="steady-state something something", tex_label="\\BLAH")
    m <= SteadyStateParameter(:wstar,   NaN, description="steady-state something something", tex_label="\\w_*")
    m <= SteadyStateParameter(:Lstar,   NaN, description="steady-state something something", tex_label="\\L_*")
    m <= SteadyStateParameter(:kstar,   NaN, description="Effective capital that households rent to firms in the steady state.", tex_label="\\k_*")
    m <= SteadyStateParameter(:kbarstar, NaN, description="Total capital owned by households in the steady state.", tex_label="\\bar{k}_*")
    m <= SteadyStateParameter(:istar,  NaN, description="Detrended steady-state investment", tex_label="\\i_*")
    m <= SteadyStateParameter(:ystar,  NaN, description="steady-state something something", tex_label="\\y_*")
    m <= SteadyStateParameter(:cstar,  NaN, description="steady-state something something", tex_label="\\c_*")
    m <= SteadyStateParameter(:wl_c,   NaN, description="steady-state something something", tex_label="\\wl_c")
end


"""
```
steadystate!(m::SmetsWouters)
```

Calculates the model's steady-state values. `steadystate!(m)` must be called whenever the parameters of `m` are updated.
"""
function steadystate!(m::SmetsWouters)
    m[:zstar]    = log(1+m[:γ]) + m[:α]/(1-m[:α])*log(m[:Upsilon])
    m[:rstar]    = exp(m[:σ_c]*m[:zstar]) / m[:β]
    m[:Rstarn]   = 100*(m[:rstar]*m[:π_star] - 1)
    m[:rkstar]   = m[:rstar]*m[:Upsilon] - (1-m[:δ])
    m[:wstar]    = (m[:α]^m[:α] * (1-m[:α])^(1-m[:α]) * m[:rkstar]^(-m[:α]) / m[:Φ])^(1/(1-m[:α]))
    m[:Lstar]    = 1.
    m[:kstar]    = (m[:α]/(1-m[:α])) * m[:wstar] * m[:Lstar] / m[:rkstar]
    m[:kbarstar] = m[:kstar] * (1+m[:γ]) * m[:Upsilon]^(1 / (1-m[:α]))
    m[:istar]    = m[:kbarstar] * (1-((1-m[:δ])/((1+m[:γ]) * m[:Upsilon]^(1/(1-m[:α])))))
    m[:ystar]    = (m[:kstar]^m[:α]) * (m[:Lstar]^(1-m[:α])) / m[:Φ]
    m[:cstar]    = (1-m[:g_star])*m[:ystar] - m[:istar]
    m[:wl_c]     = (m[:wstar]*m[:Lstar])/(m[:cstar]*m[:λ_w])

    return m
end


function settings_smets_wouters!(m::SmetsWouters)

    default_settings!(m)

    # Anticipated shocks
    m <= Setting(:n_anticipated_shocks, 0)
    m <= Setting(:n_anticipated_shocks_padding, 20)

    # Estimation
    m <= Setting(:reoptimize, true)
    m <= Setting(:recalculate_hessian, true)

    # Data vintage
    m <= Setting(:data_vintage, "150827")
end<|MERGE_RESOLUTION|>--- conflicted
+++ resolved
@@ -164,10 +164,6 @@
     settings           = Dict{Symbol,Setting}()
     test_settings      = Dict{Symbol,Setting}()
     rng                = MersenneTwister(0)        # Random Number Generator
-<<<<<<< HEAD
-=======
-    testing            = false
->>>>>>> 1478b659
 
     # initialize empty model
     m = SmetsWouters{Float64}(
