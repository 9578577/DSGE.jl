--- conflicted
+++ resolved
@@ -62,11 +62,7 @@
 - `ylabel::String`
 - `legend`
 - `plot_handle::Plots.Plot`: a plot handle to add `history` and `forecast` to
-<<<<<<< HEAD
 - `verbose::Symbol`
-=======
-- `title::String`: a plot title
->>>>>>> c89f42fb
 
 **Methods 1 and 2 only:**
 
@@ -170,12 +166,8 @@
                                    tick_size::Int = 5,
                                    ylabel::String = "",
                                    legend = :best,
-<<<<<<< HEAD
-                                   plot_handle::Plots.Plot = plot(legend = legend),
+                                   plot_handle::Plots.Plot = plot(),
                                    verbose::Symbol = :low)
-=======
-                                   plot_handle::Plots.Plot = plot())
->>>>>>> c89f42fb
     # Concatenate MeansBands
     combined = cat(history, forecast)
 
