--- conflicted
+++ resolved
@@ -101,27 +101,15 @@
     m <= Setting(:saveroot, saveroot, "Root of data directory structure")
     m <= Setting(:dataroot, datapath, "Input data directory path")
 
-<<<<<<< HEAD
-    # Data vintage. Default behavior: choose the most recent data file
-    input_files = readdir(inpath(m, "data", ""))
-    vint = Dates.format(today(), "yymmdd")
-=======
     # Data vintage. Default behavior: choose today's vintage
     vint = Dates.format(now(), DSGE_DATE_FORMAT)
->>>>>>> 655f5ff3
     m <= Setting(:data_vintage, vint, true, "vint", "Date of data")
 
     # Data settings
     m <= Setting(:use_population_forecast, false, "Whether to use population forecasts as data")
 
     # Timing
-<<<<<<< HEAD
-    ffq = function (m::AbstractModel)
-        lastdayofquarter(Date(data_vintage(m), "yymmdd") + Year(2000))
-    end
-=======
     ffq = lastdayofquarter(Date(data_vintage(m), DSGE_DATE_FORMAT) + Year(2000))
->>>>>>> 655f5ff3
     m <= Setting(:first_forecast_quarter, ffq, "First quarter for which to produce forecasts.")
 
     # Anticipated shocks
