--- conflicted
+++ resolved
@@ -54,11 +54,7 @@
 function save_mean_parameters{T<:AbstractFloat}(m::AbstractModel, draws::Matrix{T})
     post_means = mean(draws,1)'
     filename = workpath(m, "estimate", "paramsmean.h5")
-<<<<<<< HEAD
-    h5open(filename, "r") do f
-=======
     h5open(filename, "w") do f
->>>>>>> 639193e0
         f["params"] = post_means
     end
 end
