# This program produces and saves draws from the posterior distribution of
# the parameters.

using HDF5


function estimate{T<:AbstractModel}(Model::Type{T})

    # Edited for testing; should be changed to "posterior.mat"
    mf = MatFile("../../test/estimate/posterior.mat")
    YY = get_variable(mf, "YY")
    close(mf)
    
    ### Step 1: Initialize model
    model = Model()
    spec = model.spec

    # TODO: load data
    mf = MatFile("$savepath/YY.mat")
    YY = get_variable(mf, "YY")
    close(mf)

    post = posterior(model, YY)

    
    
    ### Step 2: Find posterior mode

    # Specify starting mode
    
    println("Reading in previous mode")
    mf = MatFile("$savepath/mode_in.mat")
    mode = get_variable(mf, "params")
    close(mf)
    update!(model.Θ, mode)

    if spec["reoptimize"]
        println("Reoptimizing")
        
        # Inputs to minimization algorithm
        function posterior_min!{T<:FloatingPoint}(x::Vector{T})
            tomodel!(x, model.Θ)
            return -posterior(model, YY)
        end

        xh = toreal(model.Θ)
        H = 1e-4 * eye(spec["n_params"])
        nit = 1000
        crit = 1e-10    
        converged = false

        # If the algorithm stops only because we have exceeded the maximum number of
        # iterations, continue improving guess of modal parameters
        while !converged
            out, H = csminwel(posterior_min!, xh, H; ftol=crit, iterations=nit, show_trace=true, verbose=true)
            xh = out.minimum
            converged = !out.iteration_converged
        end

        # Transform modal parameters so they are no longer bounded (i.e., allowed
        # to lie anywhere on the real line).
        tomodel!(xh, model.Θ)
        mode = [α.value for α in model.Θ]

        # Write mode to file
        mf = MatFile("$savepath/mode_out.mat", "w")
        put_variable(mf, "mode", mode)
        close(mf)
    end    
    

    
    ### Step 3: Compute proposal distribution

    # Calculate the Hessian at the posterior mode

    if spec["recalculate_hessian"]
        println("Recalculating Hessian")
        hessian, _ = hessizero!(mode, model, YY; noisy=true)

        mf = MatFile("$savepath/hessian.mat", "w")
        put_variable(mf, "hessian", hessian)
        close(mf)
    else
        println("Using pre-calculated Hessian")
        mf = MatFile("$savepath/hessian.mat")
        hessian = get_variable(mf, "hessian")
        close(mf)
    end
    
    # The hessian is used to calculate the variance of the proposal
    # distribution, which is used to draw a new parameter in each iteration of
    # the algorithm.
    propdist = proposal_distribution(mode, hessian)
    if propdist.rank != spec["n_free_params"]
        println("problem – shutting down dimensions")
    end

    

    ### Step 4: Metropolis-Hastings algorithm

    # Set the jump size for sampling
    cc0 = 0.01
    cc = 0.09
    
    metropolis_hastings(propdist, model, YY, cc0, cc)

    # Set up HDF5 file for saving
    h5path = joinpath(savepath,"sim_save.h5")

    
    ### Step 5: Calculate parameter covariance matrix
<<<<<<< HEAD

    # Read in saved parameter draws
    sim_h5 = h5open(h5path, "r+")
    θ = read(sim_h5, "parasim")
    
    # Calculate covariance matrix
    cov_θ = cov(θ)
    write(sim_h5, "cov_θ", convert(Matrix{Float32}, cov_θ))   #Save as single-precision float matrix    

    # Close the file
    close(sim_h5)        
=======
    
>>>>>>> 60970ed3
end



# Compute proposal distribution: degenerate normal with mean μ and covariance hessian^(-1)
function proposal_distribution{T<:FloatingPoint}(μ::Vector{T}, hessian::Matrix{T})
    n = length(μ)
    @assert (n, n) == size(hessian)

    S_diag, U = eig(hessian)
    big_evals = find(x -> x > 1e-6, S_diag)
    rank = length(big_evals)

    S_inv = zeros(n, n)
    for i = (n-rank+1):n
        S_inv[i, i] = 1/S_diag[i]
    end

    σ = U*sqrt(S_inv)

    return DegenerateMvNormal(μ, σ)
end



function metropolis_hastings{T<:FloatingPoint}(propdist::Distribution, model::AbstractModel, YY::Matrix{T}, cc0::T, cc::T, randvecs = [], randvals = [])

    # If testing, then we read in a specific sequence of "random" vectors and numbers
    testing = !(randvecs == [] && randvals == [])
    println("Testing = $testing")
    
    # Initialize algorithm by drawing para_old from a normal distribution centered on the posterior mode until the parameters are within bounds or the posterior value is sufficiently large    
    para_old = propdist.μ
    post_old = -Inf
    initialized = false
    while !initialized
        if testing
            para_old = propdist.μ + cc0*propdist.σ*randvecs[:, 1]
        else
            para_old = rand(propdist; cc=cc0)
        end
        
        post_old, like_old, out = posterior!(para_old, model, YY; mh=true)
        if post_old > -Inf
            propdist.μ = para_old
            initialized = true
        end
    end
    
    # For n_sim*n_times iterations within each block, generate a new parameter draw. Decide to accept or reject, and save every (n_times)th draw that is accepted.
    spec = model.spec

    if testing
        n_blocks = 2
        n_sim = 5
        n_times = 2
        n_burn = 1
        n_params = spec["n_params"]
    else
        n_blocks = spec["n_blocks"]
        n_sim = spec["n_sim"]
        n_times = spec["n_times"]
        n_burn = spec["n_burn"]
        n_params = spec["n_params"]
    end

    all_rejections = 0
    
    para_sim = zeros(n_sim, spec["n_params"])
    like_sim = zeros(n_sim)
    post_sim = zeros(n_sim)
    TTT_sim = zeros(n_sim, spec["n_states_aug"]^2)
    RRR_sim = zeros(n_sim, spec["n_states_aug"]*spec["n_exoshocks"])
    CCC_sim = zeros(n_sim, spec["n_states_aug"])
    z_sim = zeros(n_sim, spec["n_states_aug"])

    # Open HDF5 file and create individual datasets
    h5path = joinpath(savepath,"sim_save.h5")     
    simfile = h5open(h5path,"w") 

    parasim = d_create(simfile, "parasim", datatype(Float32), dataspace(n_sim*n_blocks,n_params), "chunk", (n_sim,n_params))
    likesim = d_create(simfile, "postsim", datatype(Float32), dataspace(n_sim*n_blocks,1), "chunk", (n_sim,1))  
    postsim = d_create(simfile, "likesim", datatype(Float32), dataspace(n_sim*n_blocks,1), "chunk", (n_sim,1))  
    TTTsim  = d_create(simfile, "TTTsim", datatype(Float32), dataspace(n_sim*n_blocks,spec["n_states_aug"]^2),"chunk",(n_sim,spec["n_states_aug"]^2))
    RRRsim  = d_create(simfile, "RRRsim", datatype(Float32), dataspace(n_sim*n_blocks,spec["n_states_aug"]*spec["n_exoshocks"]),"chunk",(n_sim,spec["n_states_aug"]*spec["n_exoshocks"]))
    # CCCsim  = d_create(simfile, "CCCsim", datatype(Float32), dataspace(n_sim*n_blocks,spec["n_states_aug"]),"chunk",(n_sim,spec["n_states_aug"]))
    zsim    = d_create(simfile, "zsim", datatype(Float32), dataspace(n_sim*n_blocks,spec["n_states_aug"]),"chunk",(n_sim,spec["n_states_aug"]))
    
             
    for i = 1:n_blocks
        block_rejections = 0

        for j = 1:(n_sim*n_times)
            # Draw para_new from the proposal distribution
            if testing
                k = (i-1)*(n_sim*n_times) + j
                para_new = propdist.μ + cc*propdist.σ*randvecs[:, k]
            else
                para_new = rand(propdist; cc=cc)
            end
            
            # Solve the model, check that parameters are within bounds, and
            # evaluate the posterior.
            post_new, like_new, out = posterior!(para_new, model, YY; mh=true)
            if testing
                println("Iteration $j: posterior = $post_new")
            end

            # Choose to accept or reject the new parameter by calculating the
            # ratio (r) of the new posterior value relative to the old one
            # We compare min(1, r) to a number drawn randomly from a
            # uniform (0, 1) distribution. This allows us to always accept
            # the new draw if its posterior value is greater than the previous draw's,
            # but it gives some probability to accepting a draw with a smaller posterior value,
            # so that we may explore tails and other local modes.
            r = exp(post_new - post_old)
            
            if testing
                k = (i-1)*(n_sim*n_times) + j
                x = randvals[k]
            else
                x = rand()
            end
            
            if x < min(1.0, r)
                # Accept proposed jump
                para_old = para_new
                post_old = post_new
                like_old = like_new
                propdist.μ = para_new

                TTT_old = out["TTT"]
                RRR_old = out["RRR"]
                CCC_old = out["CCC"]

                zend_old = out["zend"]
                ZZ_old = out["ZZ"]
                DD_old = out["DD"]
                QQ_old = out["QQ"]

                if testing
                    println("Iteration $j: accept proposed jump")
                end
            else
                # Reject proposed jump
                block_rejections += 1
                
                if testing
                    println("Iteration $j: reject proposed jump")
                end
            end

            # Save every (n_times)th draw
            if j % n_times == 0
                like_sim[j/n_times] = like_old
                post_sim[j/n_times] = post_old
                para_sim[j/n_times, :] = para_old'
                TTT_sim[j/n_times, :] = vec(TTT_old)'
                RRR_sim[j/n_times, :] = vec(RRR_old)'
                CCC_sim[j/n_times, :] = vec(CCC_old)'
                z_sim[j/n_times, :] = vec(zend_old)'
            end

        end

        all_rejections += block_rejections
        block_rejection_rate = block_rejections/(n_sim*n_times)
        println("Block $i rejection rate: $block_rejection_rate")

        sizetest = size(para_sim)
        println("Size of para_sim is $sizetest")
        
        ## Once every iblock times, write parameters to a file

        # Calculate starting and ending indices for this block (corresponds to a new chunk in memory)
        block_start = n_sim*(i-1)+1 
        block_end   = block_start+n_sim-1 
        println("block_start = $block_start")
        println("block_end = $block_end")
        
        # Write data to file if we're past n_burn blocks
        if i > n_burn
            parasim[block_start:block_end, :] = convert(Matrix{Float32}, para_sim)
            postsim[block_start:block_end, :] = convert(Vector{Float32}, post_sim)
            likesim[block_start:block_end, :] = convert(Vector{Float32}, like_sim)
            TTTsim[block_start:block_end,:]  = convert(Matrix{Float32}, TTT_sim)
            RRRsim[block_start:block_end,:]  = convert(Matrix{Float32}, RRR_sim)
            zsim[block_start:block_end,:]  = convert(Matrix{Float32}, z_sim)
        end
    end
        
    close(simfile)

    rejection_rate = all_rejections/(n_blocks*n_sim*n_times)
    println("Overall rejection rate: $rejection_rate")
end
<|MERGE_RESOLUTION|>--- conflicted
+++ resolved
@@ -111,8 +111,6 @@
 
     
     ### Step 5: Calculate parameter covariance matrix
-<<<<<<< HEAD
-
     # Read in saved parameter draws
     sim_h5 = h5open(h5path, "r+")
     θ = read(sim_h5, "parasim")
@@ -123,9 +121,6 @@
 
     # Close the file
     close(sim_h5)        
-=======
-    
->>>>>>> 60970ed3
 end
 
 
