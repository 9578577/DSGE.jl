isdefined(Base, :__precompile__) && __precompile__()

module DSGE
    using Distributions, Roots.fzero, HDF5
    using DataStructures: SortedDict, insert!, ForwardOrdering, OrderedDict
    using FredData, DataFrames, Base.Dates
    using QuantEcon: solve_discrete_lyapunov
    import Calculus
    import Optim
    using Optim: OptimizationTrace, OptimizationState, MultivariateOptimizationResults
    import NaNMath
    using Levenshtein

    export

        # distributions_ext.jl
        BetaAlt, GammaAlt,

        # settings.jl
        Setting, get_setting, default_settings!, default_test_settings!,

        # abstractdsgemodel.jl
        AbstractModel, transform_to_model_space!, transform_to_real_line!,
        n_states, n_shocks_exogenous, n_shocks_expectational, n_parameters, n_observables,
        spec, subspec, n_anticipated_shocks, n_states_augmented,
        n_presample_periods, zlb_start_index,
        dataroot, saveroot, inpath, workpath, rawpath, tablespath, figurespath, logpath,
        reoptimize, calculate_hessian,
<<<<<<< HEAD
        n_mh_blocks, n_mh_simulations, n_mh_burn, mh_thin, specify_mh_start, n_draws,
=======
        n_mh_blocks, n_mh_simulations, n_mh_burn, mh_thin, specify_mh_start,
>>>>>>> 8f324cfd
        data_vintage, cond_vintage, cond_id,
        specify_mode!, specify_hessian, load_parameters_from_file,
        use_population_forecast,
        forecast_horizons, forecast_tdist_shocks, forecast_tdist_df_val, forecast_kill_shocks, 


        # parameters.jl
        parameter, Transform, NullablePrior, AbstractParameter,
        Parameter, ParameterVector, ScaledParameter,
        UnscaledParameter, SteadyStateParameter, transform_to_real_line, transform_to_model_space,
        update, update!, transform_to_model_space, transform_to_real_line, Interval, ParamBoundsError,

        # statespace/
        Measurement, Transition, System, 

        # estimate/
        kalman_filter, kalman_filter_2part, likelihood, posterior, posterior!,
        optimize!, csminwel, hessian!, estimate, proposal_distribution,
        metropolis_hastings, compute_parameter_covariance, compute_moments,
        find_density_bands, prior,

        # forecast/
<<<<<<< HEAD
        kalman_smoother, disturbance_smoother, filter, compute_system,
=======
        kalman_smoother, disturbance_smoother, forecast_all, forecast_one,
>>>>>>> 8f324cfd

        # models/
        steadystate!, Model990, SmetsWouters, eqcond, measurement,

        # solve/
        gensys, solve,

        # data/
<<<<<<< HEAD
        load_fred_data, load_data, transform_data, save_data_matrix!, hpfilter, difflog, df_to_matrix
=======
        load_fred_data, load_data, transform_data, save_data_matrix!, hpfilter, difflog,
        quartertodate
>>>>>>> 8f324cfd

    const VERBOSITY = Dict(:none => 0, :low => 1, :high => 2)
    const DSGE_DATE_FORMAT = "yymmdd"

    include("parameters.jl")
    include("distributions_ext.jl")
    include("abstractdsgemodel.jl")
    include("settings.jl")
    include("defaults.jl")
    include("statespace.jl")
    include("util.jl")

    include("data/load_data.jl")
    include("data/fred_data.jl")
    include("data/transformations.jl")
    include("data/transform_data.jl")
    include("data/load_cond_data.jl")
    include("data/util.jl")

    include("solve/gensys.jl")
    include("solve/solve.jl")

    include("estimate/kalman.jl")
    include("estimate/posterior.jl")
    include("estimate/optimize.jl")
    include("estimate/csminwel.jl")
    include("estimate/hessian.jl")
    include("estimate/hessizero.jl")
    include("estimate/estimate.jl")
    include("estimate/moments.jl")

    include("forecast/smoothers.jl")
    include("forecast/compute_system.jl")
<<<<<<< HEAD
    include("forecast/filter.jl")

=======
    include("forecast/forecast_all.jl")
>>>>>>> 8f324cfd

    include("models/m990/m990.jl")
    include("models/m990/subspecs.jl")
    include("models/m990/eqcond.jl")
    include("models/m990/measurement.jl")
    include("models/m990/augment_states.jl")

    include("models/smets_wouters/smets_wouters.jl")
    include("models/smets_wouters/subspecs.jl")
    include("models/smets_wouters/eqcond.jl")
    include("models/smets_wouters/measurement.jl")
    include("models/smets_wouters/augment_states.jl")

    include("data/load_data.jl")
    include("data/fred_data.jl")
    include("data/transform_data.jl")
    include("data/transformations.jl")
    include("data/util.jl")

end<|MERGE_RESOLUTION|>--- conflicted
+++ resolved
@@ -26,11 +26,7 @@
         n_presample_periods, zlb_start_index,
         dataroot, saveroot, inpath, workpath, rawpath, tablespath, figurespath, logpath,
         reoptimize, calculate_hessian,
-<<<<<<< HEAD
         n_mh_blocks, n_mh_simulations, n_mh_burn, mh_thin, specify_mh_start, n_draws,
-=======
-        n_mh_blocks, n_mh_simulations, n_mh_burn, mh_thin, specify_mh_start,
->>>>>>> 8f324cfd
         data_vintage, cond_vintage, cond_id,
         specify_mode!, specify_hessian, load_parameters_from_file,
         use_population_forecast,
@@ -44,7 +40,7 @@
         update, update!, transform_to_model_space, transform_to_real_line, Interval, ParamBoundsError,
 
         # statespace/
-        Measurement, Transition, System, 
+        Measurement, Transition, System, compute_system,
 
         # estimate/
         kalman_filter, kalman_filter_2part, likelihood, posterior, posterior!,
@@ -53,12 +49,8 @@
         find_density_bands, prior,
 
         # forecast/
-<<<<<<< HEAD
-        kalman_smoother, disturbance_smoother, filter, compute_system,
-=======
         kalman_smoother, disturbance_smoother, forecast_all, forecast_one,
->>>>>>> 8f324cfd
-
+>>
         # models/
         steadystate!, Model990, SmetsWouters, eqcond, measurement,
 
@@ -66,12 +58,8 @@
         gensys, solve,
 
         # data/
-<<<<<<< HEAD
-        load_fred_data, load_data, transform_data, save_data_matrix!, hpfilter, difflog, df_to_matrix
-=======
         load_fred_data, load_data, transform_data, save_data_matrix!, hpfilter, difflog,
-        quartertodate
->>>>>>> 8f324cfd
+        quartertodate, df_to_matrix
 
     const VERBOSITY = Dict(:none => 0, :low => 1, :high => 2)
     const DSGE_DATE_FORMAT = "yymmdd"
@@ -105,12 +93,9 @@
 
     include("forecast/smoothers.jl")
     include("forecast/compute_system.jl")
-<<<<<<< HEAD
+
     include("forecast/filter.jl")
-
-=======
     include("forecast/forecast_all.jl")
->>>>>>> 8f324cfd
 
     include("models/m990/m990.jl")
     include("models/m990/subspecs.jl")
