<<<<<<< HEAD
import Distributions
import DSGE: Param, PointMass
include("util.jl")
=======
using Distributions, Compat
import DSGE: PointMass
>>>>>>> 1b82d53b

# Test Parameter type

<<<<<<< HEAD
# Inner Param constructor
α = Param(0.1596, false, (1e-5, 0.999), Distributions.Normal(0.30, 0.05), 1, (1e-5, 0.999))
@test α.scalefunction == identity
@test α.scaledvalue == 0.1596
@test α.description == ""

# Inner Param constructor, fixed = true
α_fixed = Param(0.1596, true, (1e-5, 0.999), Distributions.Normal(0.30, 0.05), 1, (1e-5, 0.999))
@test isa(α_fixed.priordist, PointMass)
@test α_fixed.transformtype == 0
=======
# UnscaledParameter, fixed=false
α =  parameter(:α, 0.1596, (1e-5, 0.999), (1e-5, 0.999), SquareRoot(), Normal(0.30, 0.05), fixed=false)
@test isa(α, UnscaledParameter)
@test α.key == :α
@test isa(α.prior.value, Normal)
@test α.prior.value.μ == 0.3
@test α.description == "This variable is missing a description."
@test α.texLabel == ""

# UnscaledParameter, fixed = true
α_fixed =  parameter(:α_fixed, 0.1596, (1e-5, 0.999), (1e-5, 0.999), SquareRoot(), Normal(0.30, 0.05), fixed=true)
@test α_fixed.transform_parameterization == (0.1596,0.1596)
@test isa(α_fixed.prior.value, PointMass) 
@test isa(α_fixed.transform, SquareRoot)
>>>>>>> 1b82d53b


# Fixed UnscaledParameter, minimal constructor
δ = parameter(:δ, 0.025)
@test δ.fixed
<<<<<<< HEAD
@test δ.bounds == (0.025, 0.025)
@test isa(δ.priordist, PointMass)

# Invalid transformtype
@test_throws ErrorException α_bad = Param(0.1596, false, (1e-5, 0.999),
                                          Distributions.Normal(0.30, 0.05), -1, (1e-5, 0.999))

# update! value
update!(α, 0.0)
@test α.value == 0.0
@test α.scaledvalue == 0.0
update!(δ, 0.0)
@test δ.value == 0.025
@test δ.scaledvalue == 0.025
update!(α, 0.1596)
=======
@test δ.transform_parameterization == (0.025, 0.025)
@test δ.valuebounds == (0.025, 0.025)
println(δ.prior.value)
@test isa(δ.prior.value, PointMass)

# Scaled parameter
β = parameter(:β, 0.1402, (1e-5, 10.), (1e-5, 10.), DSGE.Exponential(), GammaAlt(0.25, 0.1), fixed=false,  scaling = x -> (1 + x/100)\1, description="β: Discount rate.", texLabel="\\beta ")
@test isa(β, ScaledParameter)
@test isa(β.prior.value, Gamma)
@test isa(β.transform, DSGE.Exponential)

# Invalid transform
@test_throws UndefVarError α_bad = parameter(:α, 0.1596, (1e-5, 0.999), (1e-5, 0.999),
                                              InvalidTransform(), Normal(0.30, 0.05), fixed=false)

## # update! value
## update!(α, 0.0)
## @test α.value == 0.0

## # update! fixed parameter shouldn't change its value
## update!(δ, 0.0)
## @test δ.value == 0.025

## # update! scaled parameter
## update!(β, 0.0)
## @test α.unscaledvalue == 0.0


## update!(α, 0.1596)
>>>>>>> 1b82d53b

# Arithmetic with parameters
@test promote_type(AbstractParameter{Float64}, Float16) == Float64
@test promote_type(AbstractParameter{Float64}, Int8) == Float64
## @test promote_rule(AbstractParameter{Float64}, Float16) == Float64
## @test promote_rule(AbstractParameter{Float64}, Int8) == Float64
@test δ + δ == 0.05
@test δ^2 == 0.025^2
@test -δ == -0.025
@test log(δ) == log(0.025)


# toreal and tomodel
cx = 2 * (α - 1/2)
@test_approx_eq_eps(toreal(α), cx / sqrt(1 - cx^2), 0.001)
@test toreal(δ) == 0.025

model = Model990()
lastparam = parameter(:p, 0.0)
for α in model.parameters
    isa(α, Parameter) && (lastparam = α)
end
@test isa(lastparam, Parameter)
@test lastparam.value == 0.0181

# prior
priordensity = exp(prior(model))
@test priordensity >= 0
@test priordensity <= 1

<|MERGE_RESOLUTION|>--- conflicted
+++ resolved
@@ -1,26 +1,9 @@
-<<<<<<< HEAD
-import Distributions
-import DSGE: Param, PointMass
-include("util.jl")
-=======
 using Distributions, Compat
 import DSGE: PointMass
->>>>>>> 1b82d53b
+
 
 # Test Parameter type
 
-<<<<<<< HEAD
-# Inner Param constructor
-α = Param(0.1596, false, (1e-5, 0.999), Distributions.Normal(0.30, 0.05), 1, (1e-5, 0.999))
-@test α.scalefunction == identity
-@test α.scaledvalue == 0.1596
-@test α.description == ""
-
-# Inner Param constructor, fixed = true
-α_fixed = Param(0.1596, true, (1e-5, 0.999), Distributions.Normal(0.30, 0.05), 1, (1e-5, 0.999))
-@test isa(α_fixed.priordist, PointMass)
-@test α_fixed.transformtype == 0
-=======
 # UnscaledParameter, fixed=false
 α =  parameter(:α, 0.1596, (1e-5, 0.999), (1e-5, 0.999), SquareRoot(), Normal(0.30, 0.05), fixed=false)
 @test isa(α, UnscaledParameter)
@@ -35,32 +18,13 @@
 @test α_fixed.transform_parameterization == (0.1596,0.1596)
 @test isa(α_fixed.prior.value, PointMass) 
 @test isa(α_fixed.transform, SquareRoot)
->>>>>>> 1b82d53b
 
 
 # Fixed UnscaledParameter, minimal constructor
 δ = parameter(:δ, 0.025)
 @test δ.fixed
-<<<<<<< HEAD
-@test δ.bounds == (0.025, 0.025)
-@test isa(δ.priordist, PointMass)
-
-# Invalid transformtype
-@test_throws ErrorException α_bad = Param(0.1596, false, (1e-5, 0.999),
-                                          Distributions.Normal(0.30, 0.05), -1, (1e-5, 0.999))
-
-# update! value
-update!(α, 0.0)
-@test α.value == 0.0
-@test α.scaledvalue == 0.0
-update!(δ, 0.0)
-@test δ.value == 0.025
-@test δ.scaledvalue == 0.025
-update!(α, 0.1596)
-=======
 @test δ.transform_parameterization == (0.025, 0.025)
 @test δ.valuebounds == (0.025, 0.025)
-println(δ.prior.value)
 @test isa(δ.prior.value, PointMass)
 
 # Scaled parameter
@@ -73,21 +37,6 @@
 @test_throws UndefVarError α_bad = parameter(:α, 0.1596, (1e-5, 0.999), (1e-5, 0.999),
                                               InvalidTransform(), Normal(0.30, 0.05), fixed=false)
 
-## # update! value
-## update!(α, 0.0)
-## @test α.value == 0.0
-
-## # update! fixed parameter shouldn't change its value
-## update!(δ, 0.0)
-## @test δ.value == 0.025
-
-## # update! scaled parameter
-## update!(β, 0.0)
-## @test α.unscaledvalue == 0.0
-
-
-## update!(α, 0.1596)
->>>>>>> 1b82d53b
 
 # Arithmetic with parameters
 @test promote_type(AbstractParameter{Float64}, Float16) == Float64
