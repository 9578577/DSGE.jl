using DSGE, DataFrames, JLD
using Base.Test

path = dirname(@__FILE__)

# Set up arguments
m = AnSchorfheide(testing = true)
m <= Setting(:date_forecast_start, quartertodate("2015-Q4"))

<<<<<<< HEAD
println("The following warning is expected test behavior:")
=======
println("The following warning is expected test behavior:\n")
>>>>>>> acc0efee
df, system, z0, P0 = jldopen("$path/../reference/forecast_args.jld", "r") do file
    read(file, "df"), read(file, "system"), read(file, "z0"), read(file, "vz0")
end

# Read expected output
exp_kal = jldopen("$path/../reference/filter_out.jld", "r") do file
    read(file, "exp_kal")
end

# Without providing z0 and P0
kal = DSGE.filter(m, df, system)
for out in fieldnames(kal)
    expect = exp_kal[out]
    actual = kal[out]

    ndims(expect) == 0 ? @test_approx_eq(expect, actual) : @test_matrix_approx_eq(expect, actual)
end

# Providing z0 and P0
kal = DSGE.filter(m, df, system, z0, P0)
for out in fieldnames(kal)
    expect = exp_kal[out]
    actual = kal[out]

    ndims(expect) == 0 ? @test_approx_eq(expect, actual) : @test_matrix_approx_eq(expect, actual)
end


nothing<|MERGE_RESOLUTION|>--- conflicted
+++ resolved
@@ -7,11 +7,7 @@
 m = AnSchorfheide(testing = true)
 m <= Setting(:date_forecast_start, quartertodate("2015-Q4"))
 
-<<<<<<< HEAD
 println("The following warning is expected test behavior:")
-=======
-println("The following warning is expected test behavior:\n")
->>>>>>> acc0efee
 df, system, z0, P0 = jldopen("$path/../reference/forecast_args.jld", "r") do file
     read(file, "df"), read(file, "system"), read(file, "z0"), read(file, "vz0")
 end
