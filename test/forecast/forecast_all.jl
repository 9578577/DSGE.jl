--- conflicted
+++ resolved
@@ -5,15 +5,9 @@
 
 # 
 m = Model990()
-<<<<<<< HEAD
-
-data = load_data(m)
-forecast_one(m, data; input_type=:mode, output_type=:forecast, cond_type=:none)
-=======
 m.testing = true
 
 df = load_data(m; try_disk=true, verbose=:none)
 forecast_one(m, df; input_type=:init, output_type=:forecast, cond_type=:none)
->>>>>>> faa901b6
 
 nothing